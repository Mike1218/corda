MAKEFLAGS = -s

name = avian
version = 0.5

build-arch := $(shell uname -m \
	| sed 's/^i.86$$/i386/' \
	| sed 's/^arm.*$$/arm/' \
	| sed 's/ppc/powerpc/')

ifeq (Power,$(filter Power,$(build-arch)))
	build-arch = powerpc
endif

build-platform := \
	$(shell uname -s | tr [:upper:] [:lower:] \
		| sed 's/^mingw32.*$$/mingw32/' \
		| sed 's/^cygwin.*$$/cygwin/')

arch = $(build-arch)
bootimage-platform = \
	$(subst cygwin,windows,$(subst mingw32,windows,$(build-platform)))
platform = $(bootimage-platform)

mode = fast
process = compile

ifneq ($(process),compile)
	options := -$(process)
endif
ifneq ($(mode),fast)
	options := $(options)-$(mode)
endif
ifeq ($(bootimage),true)
	options := $(options)-bootimage
endif
ifeq ($(heapdump),true)
	options := $(options)-heapdump
endif
ifeq ($(tails),true)
	options := $(options)-tails
endif
ifeq ($(continuations),true)
	options := $(options)-continuations
endif

root := $(shell (cd .. && pwd))
build = build/$(platform)-$(arch)$(options)
classpath-build = $(build)/classpath
test-build = $(build)/test
src = src
classpath-src = classpath
test = test

classpath = avian

test-executable = $(executable)
boot-classpath = $(classpath-build)
embed-prefix = /avian-embedded

native-path = echo

ifeq ($(build-platform),cygwin)
	native-path = cygpath -m
endif

path-separator = :

ifneq (,$(filter mingw32 cygwin,$(build-platform)))
	path-separator = ;
endif

library-path-variable = LD_LIBRARY_PATH

ifeq ($(build-platform),darwin)
	library-path-variable = DYLD_LIBRARY_PATH
endif

ifneq ($(openjdk),)
	openjdk-arch = $(arch)
	ifeq ($(arch),x86_64)
		openjdk-arch = amd64
	endif

	ifneq ($(openjdk-src),)
		include openjdk-src.mk
	  options := $(options)-openjdk-src
		classpath-objects = $(openjdk-objects) $(openjdk-local-objects)
		classpath-cflags = -DAVIAN_OPENJDK_SRC -DBOOT_JAVAHOME
		openjdk-jar-dep = $(build)/openjdk-jar.dep
		classpath-jar-dep = $(openjdk-jar-dep)
		javahome = $(embed-prefix)/javahomeJar
		javahome-files = lib/zi lib/currency.data lib/security/java.security \
			lib/security/java.policy lib/security/cacerts

		local-policy = lib/security/local_policy.jar
		ifeq ($(shell test -e "$(openjdk)/$(local-policy)" && echo found),found)
			javahome-files += $(local-policy)
		endif

		export-policy = lib/security/US_export_policy.jar
		ifeq ($(shell test -e "$(openjdk)/$(export-policy)" && echo found),found)
			javahome-files += $(export-policy)
		endif

		ifeq ($(platform),windows)
			javahome-files += lib/tzmappings
		endif
		javahome-object = $(build)/javahome-jar.o
		boot-javahome-object = $(build)/boot-javahome.o
	else
	  options := $(options)-openjdk
		test-executable = $(executable-dynamic)
		library-path = \
			$(library-path-variable)=$(build):$(openjdk)/jre/lib/$(openjdk-arch)
		javahome = "$$($(native-path) "$(openjdk)/jre")"
	endif

  classpath = openjdk
	boot-classpath := "$(boot-classpath)$(path-separator)$$($(native-path) "$(openjdk)/jre/lib/rt.jar")"
	build-javahome = $(openjdk)/jre
endif

ifeq ($(classpath),avian)
	jni-sources := $(shell find $(classpath-src) -name '*.cpp')
	jni-objects = $(call cpp-objects,$(jni-sources),$(classpath-src),$(build))
	classpath-objects = $(jni-objects)
endif

input = List

build-cxx = g++
build-cc = gcc

mflag =
ifneq ($(platform),darwin)
	ifeq ($(arch),i386)
		mflag = -m32
	endif
	ifeq ($(arch),x86_64)
		mflag = -m64
	endif
endif

cxx = $(build-cxx) $(mflag)
cc = $(build-cc) $(mflag)

ar = ar
ranlib = ranlib
dlltool = dlltool
vg = nice valgrind --num-callers=32 --db-attach=yes --freelist-vol=100000000
vg += --leak-check=full --suppressions=valgrind.supp
db = gdb --args
javac = "$(JAVA_HOME)/bin/javac"
javah = "$(JAVA_HOME)/bin/javah"
jar = "$(JAVA_HOME)/bin/jar"
strip = strip
strip-all = --strip-all

rdynamic = -rdynamic

# note that we suppress the non-virtual-dtor warning because we never
# use the delete operator, which means we don't need virtual
# destructors:
warnings = -Wall -Wextra -Werror -Wunused-parameter -Winit-self \
	-Wno-non-virtual-dtor

common-cflags = $(warnings) -fno-rtti -fno-exceptions \
	"-I$(JAVA_HOME)/include" -idirafter $(src) -I$(build) $(classpath-cflags) \
	-D__STDC_LIMIT_MACROS -D_JNI_IMPLEMENTATION_ -DAVIAN_VERSION=\"$(version)\" \
	-DUSE_ATOMIC_OPERATIONS -DAVIAN_JAVA_HOME=\"$(javahome)\" \
	-DAVIAN_EMBED_PREFIX=\"$(embed-prefix)\" \
	-DTARGET_BYTES_PER_WORD=$(pointer-size)

ifneq (,$(filter i386 x86_64,$(arch)))
	ifeq ($(use-frame-pointer),true)
		common-cflags += -fno-omit-frame-pointer -DAVIAN_USE_FRAME_POINTER
		asmflags += -DAVIAN_USE_FRAME_POINTER
	endif
endif

build-cflags = $(common-cflags) -fPIC -fvisibility=hidden \
	"-I$(JAVA_HOME)/include/linux" -I$(src) -pthread

converter-cflags = -D__STDC_CONSTANT_MACROS -Isrc/binaryToObject \
	-fno-rtti -fno-exceptions

cflags = $(build-cflags)

common-lflags = -lm -lz $(classpath-lflags)

build-lflags = -lz -lpthread -ldl

lflags = $(common-lflags) -lpthread -ldl

version-script-flag = -Wl,--version-script=openjdk.ld

build-system = posix

system = posix
asm = x86

pointer-size = 8

so-prefix = lib
so-suffix = .so

shared = -shared

openjdk-extra-cflags = -fvisibility=hidden

ifeq ($(build-arch),powerpc)
	ifneq ($(arch),$(build-arch))
		cflags += -DTARGET_OPPOSITE_ENDIAN
	endif
endif

ifeq ($(arch),i386)
	pointer-size = 4
endif
ifeq ($(arch),powerpc)
	asm = powerpc
	pointer-size = 4

	ifneq ($(arch),$(build-arch))
		cflags += -DTARGET_OPPOSITE_ENDIAN
	endif

	ifneq ($(platform),darwin)
		ifneq ($(arch),$(build-arch))
			converter-cflags += -DOPPOSITE_ENDIAN
			cxx = powerpc-linux-gnu-g++
			cc = powerpc-linux-gnu-gcc
			ar = powerpc-linux-gnu-ar
			ranlib = powerpc-linux-gnu-ranlib
			strip = powerpc-linux-gnu-strip
		endif
	endif
endif
ifeq ($(arch),arm)
	asm = arm
	pointer-size = 4
<<<<<<< HEAD
	ifneq ($(platform),darwin)
=======
	ifneq ($(build-platform),darwin)
>>>>>>> 9522842b
		cflags += -marm -Wno-psabi
	endif

	ifneq ($(arch),$(build-arch))
		ifeq ($(platform),darwin)
			ios-bin = /Developer/Platforms/iPhoneOS.platform/Developer/usr/bin
			cxx = $(ios-bin)/g++
			cc = $(ios-bin)/gcc
			ar = $(ios-bin)/ar
			ranlib = $(ios-bin)/ranlib
			strip = $(ios-bin)/strip
		else
			cxx = arm-linux-gnueabi-g++
			cc = arm-linux-gnueabi-gcc
			ar = arm-linux-gnueabi-ar
			ranlib = arm-linux-gnueabi-ranlib
			strip = arm-linux-gnueabi-strip
		endif
	endif
endif

<<<<<<< HEAD
ifeq ($(platform),linux)
	cflags += -DTARGET_PLATFORM_LINUX
=======
ifeq ($(build-platform),darwin)
	build-cflags = $(common-cflags) -fPIC -fvisibility=hidden -I$(src)
	cflags += -I/System/Library/Frameworks/JavaVM.framework/Headers/
	build-lflags += -framework CoreFoundation
>>>>>>> 9522842b
endif

ifeq ($(platform),darwin)
	cflags += -DTARGET_PLATFORM_DARWIN

	ifeq (${OSX_SDK_SYSROOT},)
		OSX_SDK_SYSROOT = 10.4u
	endif
	ifeq (${OSX_SDK_VERSION},)
		OSX_SDK_VERSION = 10.4
	endif
	ifneq ($(build-platform),darwin)
		cxx = i686-apple-darwin8-g++ $(mflag)
		cc = i686-apple-darwin8-gcc $(mflag)
		ar = i686-apple-darwin8-ar
		ranlib = i686-apple-darwin8-ranlib
		strip = i686-apple-darwin8-strip
		sysroot = /opt/mac/SDKs/MacOSX${OSX_SDK_SYSROOT}.sdk
		cflags = -I$(sysroot)/System/Library/Frameworks/JavaVM.framework/Versions/1.5.0/Headers/ \
			$(common-cflags) -fPIC -fvisibility=hidden -I$(src)
	endif

	version-script-flag =
	lflags = $(common-lflags) -ldl -framework CoreFoundation
	ifneq ($(arch),arm)
		lflags +=	-framework CoreServices
	endif
	ifeq ($(bootimage),true)
		bootimage-lflags = -Wl,-segprot,__RWX,rwx,rwx
	endif
	rdynamic =
	strip-all = -S -x
	so-suffix = .dylib
	shared = -dynamiclib

	ifeq ($(arch),arm)
		ifeq ($(build-arch),powerpc)
			converter-cflags += -DOPPOSITE_ENDIAN
		endif
		flags = -arch armv6 -isysroot \
			/Developer/Platforms/iPhoneOS.platform/Developer/SDKs/iPhoneOS4.3.sdk/
		openjdk-extra-cflags += $(flags)
		cflags += $(flags)
		asmflags += $(flags)
		lflags += $(flags)
	endif

	ifeq ($(arch),powerpc)
		ifneq (,$(filter i386 x86_64 arm,$(build-arch)))
			converter-cflags += -DOPPOSITE_ENDIAN
		endif
		openjdk-extra-cflags += -arch ppc -mmacosx-version-min=${OSX_SDK_VERSION}
		cflags += -arch ppc -mmacosx-version-min=${OSX_SDK_VERSION}
		asmflags += -arch ppc -mmacosx-version-min=${OSX_SDK_VERSION}
		lflags += -arch ppc -mmacosx-version-min=${OSX_SDK_VERSION}
	endif

	ifeq ($(arch),i386)
		ifeq ($(build-arch),powerpc)
			converter-cflags += -DOPPOSITE_ENDIAN
		endif
		openjdk-extra-cflags += -arch i386 -mmacosx-version-min=${OSX_SDK_VERSION}
		cflags += -arch i386 -mmacosx-version-min=${OSX_SDK_VERSION}
		asmflags += -arch i386 -mmacosx-version-min=${OSX_SDK_VERSION}
		lflags += -arch i386 -mmacosx-version-min=${OSX_SDK_VERSION}
	endif

	ifeq ($(arch),x86_64)
		ifeq ($(build-arch),powerpc)
			converter-cflags += -DOPPOSITE_ENDIAN
		endif
		openjdk-extra-cflags += -arch x86_64
		cflags += -arch x86_64
		asmflags += -arch x86_64
		lflags += -arch x86_64
	endif
endif

ifeq ($(platform),windows)
	cflags += -DTARGET_PLATFORM_WINDOWS

	inc = "$(root)/win32/include"
	lib = "$(root)/win32/lib"

	embed-prefix = c:/avian-embedded

	system = windows

	so-prefix =
	so-suffix = .dll
	exe-suffix = .exe

	lflags = -L$(lib) $(common-lflags) -lws2_32 -mwindows -mconsole
	cflags = -I$(inc) $(common-cflags) -DWINVER=0x0500

	ifeq (,$(filter mingw32 cygwin,$(build-platform)))
		openjdk-extra-cflags += -I$(src)/openjdk/caseSensitive
		cxx = x86_64-w64-mingw32-g++ -m32
		cc = x86_64-w64-mingw32-gcc -m32
		dlltool = x86_64-w64-mingw32-dlltool -mi386 --as-flags=--32 
		ar = x86_64-w64-mingw32-ar
		ranlib = x86_64-w64-mingw32-ranlib
		strip = x86_64-w64-mingw32-strip --strip-all
	else
		build-system = windows
		common-cflags += "-I$(JAVA_HOME)/include/win32"
		build-cflags = $(common-cflags) -I$(src) -I$(inc) -mthreads
		openjdk-extra-cflags =
		build-lflags = -L$(lib) $(common-lflags)
		ifeq ($(build-platform),cygwin)
			build-cxx = i686-w64-mingw32-g++
			build-cc = i686-w64-mingw32-gcc
			dlltool = i686-w64-mingw32-dlltool
			ar = i686-w64-mingw32-ar
			ranlib = i686-w64-mingw32-ranlib
			strip = i686-w64-mingw32-strip
		endif
	endif

	ifeq ($(arch),x86_64)
		ifeq ($(build-platform),cygwin)
			build-cxx = x86_64-w64-mingw32-g++
			build-cc = x86_64-w64-mingw32-gcc
		endif
		cxx = x86_64-w64-mingw32-g++ $(mflag)
		cc = x86_64-w64-mingw32-gcc $(mflag)
		dlltool = x86_64-w64-mingw32-dlltool
		ar = x86_64-w64-mingw32-ar
		ranlib = x86_64-w64-mingw32-ranlib
		strip = x86_64-w64-mingw32-strip
		inc = "$(root)/win64/include"
		lib = "$(root)/win64/lib"
	endif
endif

ifeq ($(mode),debug)
	optimization-cflags = -O0 -g3
	strip = :
endif
ifeq ($(mode),debug-fast)
	optimization-cflags = -O0 -g3 -DNDEBUG
	strip = :
endif
ifeq ($(mode),stress)
	optimization-cflags = -O0 -g3 -DVM_STRESS
	strip = :
endif
ifeq ($(mode),stress-major)
	optimization-cflags = -O0 -g3 -DVM_STRESS -DVM_STRESS_MAJOR
	strip = :
endif
ifeq ($(mode),fast)
	optimization-cflags = -O3 -g3 -DNDEBUG
	use-lto = true
endif
ifeq ($(mode),small)
	optimization-cflags = -Os -g3 -DNDEBUG
	use-lto = true
endif

ifeq ($(use-lto),true)
# only try to use LTO when GCC 4.6.0 or greater is available
	gcc-major := $(shell $(cc) -dumpversion | cut -f1 -d.)
	gcc-minor := $(shell $(cc) -dumpversion | cut -f2 -d.)
	ifeq ($(shell expr 4 \< $(gcc-major) \
			\| \( 4 \<= $(gcc-major) \& 6 \<= $(gcc-minor) \)),1)
		optimization-cflags += -flto
		lflags += $(optimization-cflags)
	endif
endif

cflags += $(optimization-cflags)

ifneq ($(platform),darwin)
ifeq ($(arch),i386)
# this is necessary to support __sync_bool_compare_and_swap:
	cflags += -march=i586
endif
endif

output = -o $(1)
as := $(cc)
ld := $(cc)
build-ld := $(build-cc)

ifdef msvc
	windows-java-home := $(shell cygpath -m "$(JAVA_HOME)")
	zlib := $(shell cygpath -m "$(root)/win32/msvc")
	cxx = "$(msvc)/BIN/cl.exe"
	cc = $(cxx)
	ld = "$(msvc)/BIN/link.exe"
	mt = "mt.exe"
	cflags = -nologo -DAVIAN_VERSION=\"$(version)\" -D_JNI_IMPLEMENTATION_ \
		-DUSE_ATOMIC_OPERATIONS -DAVIAN_JAVA_HOME=\"$(javahome)\" \
		-DAVIAN_EMBED_PREFIX=\"$(embed-prefix)\" \
		-Fd$(build)/$(name).pdb -I"$(zlib)/include" -I$(src) -I"$(build)" \
		-I"$(windows-java-home)/include" -I"$(windows-java-home)/include/win32"
	shared = -dll
	lflags = -nologo -LIBPATH:"$(zlib)/lib" -DEFAULTLIB:ws2_32 \
		-DEFAULTLIB:zlib -MANIFEST -debug
	output = -Fo$(1)

	ifeq ($(mode),debug)
		cflags += -Od -Zi -MDd
	endif
	ifeq ($(mode),debug-fast)
		cflags += -Od -Zi -DNDEBUG
	endif
	ifeq ($(mode),fast)
		cflags += -O2 -GL -Zi -DNDEBUG
		lflags += -LTCG
	endif
	ifeq ($(mode),small)
		cflags += -O1s -Zi -GL -DNDEBUG
		lflags += -LTCG
	endif

	strip = :
endif

cpp-objects = $(foreach x,$(1),$(patsubst $(2)/%.cpp,$(3)/%.o,$(x)))
asm-objects = $(foreach x,$(1),$(patsubst $(2)/%.S,$(3)/%-asm.o,$(x)))
java-classes = $(foreach x,$(1),$(patsubst $(2)/%.java,$(3)/%.class,$(x)))

generated-code = \
	$(build)/type-enums.cpp \
	$(build)/type-declarations.cpp \
	$(build)/type-constructors.cpp \
	$(build)/type-initializations.cpp \
	$(build)/type-java-initializations.cpp \
	$(build)/type-name-initializations.cpp \
	$(build)/type-maps.cpp

vm-depends := $(generated-code) $(wildcard $(src)/*.h)

vm-sources = \
	$(src)/$(system).cpp \
	$(src)/finder.cpp \
	$(src)/machine.cpp \
	$(src)/util.cpp \
	$(src)/heap.cpp \
	$(src)/$(process).cpp \
	$(src)/classpath-$(classpath).cpp \
	$(src)/builtin.cpp \
	$(src)/jnienv.cpp \
	$(src)/process.cpp

vm-asm-sources = $(src)/$(asm).S

ifeq ($(process),compile)
	vm-sources += \
		$(src)/compiler.cpp \
		$(src)/$(asm).cpp

	vm-asm-sources += $(src)/compile-$(asm).S
endif

vm-cpp-objects = $(call cpp-objects,$(vm-sources),$(src),$(build))
vm-asm-objects = $(call asm-objects,$(vm-asm-sources),$(src),$(build))
vm-objects = $(vm-cpp-objects) $(vm-asm-objects)

heapwalk-sources = $(src)/heapwalk.cpp 
heapwalk-objects = \
	$(call cpp-objects,$(heapwalk-sources),$(src),$(build))

ifeq ($(heapdump),true)
	vm-sources += $(src)/heapdump.cpp
	vm-heapwalk-objects = $(heapwalk-objects)
	cflags += -DAVIAN_HEAPDUMP
endif

ifeq ($(tails),true)
	cflags += -DAVIAN_TAILS
endif

ifeq ($(continuations),true)
	cflags += -DAVIAN_CONTINUATIONS
	asmflags += -DAVIAN_CONTINUATIONS
endif

bootimage-generator-sources = $(src)/bootimage.cpp 
bootimage-generator-objects = \
	$(call cpp-objects,$(bootimage-generator-sources),$(src),$(build))
bootimage-generator = $(build)/bootimage-generator

bootimage-bin = $(build)/bootimage.bin
bootimage-object = $(build)/bootimage-bin.o

ifeq ($(bootimage),true)
	vm-classpath-object = $(bootimage-object)
	cflags += -DBOOT_IMAGE=\"bootimageBin\" -DAVIAN_CLASSPATH=\"\"
else
	vm-classpath-object = $(classpath-object)
	cflags += -DBOOT_CLASSPATH=\"[classpathJar]\" \
		-DAVIAN_CLASSPATH=\"[classpathJar]\"
endif

cflags += $(extra-cflags)
lflags += $(extra-lflags)

driver-source = $(src)/main.cpp
driver-object = $(build)/main.o
driver-dynamic-objects = \
	$(build)/main-dynamic.o \
	$(build)/$(system).o \
	$(build)/finder.o

boot-source = $(src)/boot.cpp
boot-object = $(build)/boot.o

generator-depends := $(wildcard $(src)/*.h)
generator-sources = \
	$(src)/type-generator.cpp \
	$(src)/$(build-system).cpp \
	$(src)/finder.cpp
generator-cpp-objects = \
	$(foreach x,$(1),$(patsubst $(2)/%.cpp,$(3)/%-build.o,$(x)))
generator-objects = \
	$(call generator-cpp-objects,$(generator-sources),$(src),$(build))
generator = $(build)/generator

converter-objects = \
	$(build)/binaryToObject-main.o \
	$(build)/binaryToObject-elf64.o \
	$(build)/binaryToObject-elf32.o \
	$(build)/binaryToObject-mach-o64.o \
	$(build)/binaryToObject-mach-o32.o \
	$(build)/binaryToObject-pe.o
converter = $(build)/binaryToObject

static-library = $(build)/lib$(name).a
executable = $(build)/$(name)${exe-suffix}
dynamic-library = $(build)/$(so-prefix)jvm$(so-suffix)
executable-dynamic = $(build)/$(name)-dynamic${exe-suffix}

ifneq ($(classpath),avian)
# Assembler, ConstantPool, and Stream are not technically needed for a
# working build, but we include them since our Subroutine test uses
# them to synthesize a class:
	classpath-sources := \
		$(classpath-src)/avian/Addendum.java \
		$(classpath-src)/avian/Assembler.java \
		$(classpath-src)/avian/Callback.java \
		$(classpath-src)/avian/CallbackReceiver.java \
		$(classpath-src)/avian/ClassAddendum.java \
		$(classpath-src)/avian/Classes.java \
		$(classpath-src)/avian/ConstantPool.java \
		$(classpath-src)/avian/Continuations.java \
		$(classpath-src)/avian/FieldAddendum.java \
		$(classpath-src)/avian/IncompatibleContinuationException.java \
		$(classpath-src)/avian/Machine.java \
		$(classpath-src)/avian/MethodAddendum.java \
		$(classpath-src)/avian/Singleton.java \
		$(classpath-src)/avian/Stream.java \
		$(classpath-src)/avian/SystemClassLoader.java \
		$(classpath-src)/avian/VMClass.java \
		$(classpath-src)/avian/VMField.java \
		$(classpath-src)/avian/VMMethod.java \
		$(classpath-src)/avian/resource/Handler.java

	ifneq ($(openjdk),)
		classpath-sources := $(classpath-sources) \
			$(classpath-src)/avian/OpenJDK.java
	endif
else
	classpath-sources := $(shell find $(classpath-src) -name '*.java')
endif

classpath-classes = \
	$(call java-classes,$(classpath-sources),$(classpath-src),$(classpath-build))
classpath-object = $(build)/classpath-jar.o
classpath-dep = $(classpath-build).dep

vm-classes = \
	avian/*.class \
	avian/resource/*.class

test-sources = $(wildcard $(test)/*.java)
test-classes = $(call java-classes,$(test-sources),$(test),$(test-build))
test-dep = $(test-build).dep

test-extra-sources = $(wildcard $(test)/extra/*.java)
test-extra-classes = \
	$(call java-classes,$(test-extra-sources),$(test),$(test-build))
test-extra-dep = $(test-build)-extra.dep

ifeq ($(continuations),true)
	continuation-tests = \
		extra.Continuations \
		extra.Coroutines \
		extra.DynamicWind
endif

ifeq ($(tails),true)
	tail-tests = \
		extra.Tails
endif

class-name = $(patsubst $(1)/%.class,%,$(2))
class-names = $(foreach x,$(2),$(call class-name,$(1),$(x)))

test-flags = -cp $(build)/test

test-args = $(test-flags) $(input)

.PHONY: build
build: $(static-library) $(executable) $(dynamic-library) \
	$(executable-dynamic) $(classpath-dep) $(test-dep) $(test-extra-dep)

$(test-dep): $(classpath-dep)

$(test-extra-dep): $(classpath-dep)

.PHONY: run
run: build
	$(library-path) $(test-executable) $(test-args)

.PHONY: debug
debug: build
	$(library-path) gdb --args $(test-executable) $(test-args)

.PHONY: vg
vg: build
	$(library-path) $(vg) $(test-executable) $(test-args)

.PHONY: test
test: build
	$(library-path) /bin/sh $(test)/test.sh 2>/dev/null \
		$(test-executable) $(mode) "$(test-flags)" \
		$(call class-names,$(test-build),$(test-classes)) \
		$(continuation-tests) $(tail-tests)

.PHONY: tarball
tarball:
	@echo "creating build/avian-$(version).tar.bz2"
	@mkdir -p build
	(cd .. && tar --exclude=build --exclude='.*' --exclude='*~' -cjf \
		avian/build/avian-$(version).tar.bz2 avian)

.PHONY: javadoc
javadoc:
	javadoc -sourcepath classpath -d build/javadoc -subpackages avian:java \
		-windowtitle "Avian v$(version) Class Library API" \
		-doctitle "Avian v$(version) Class Library API" \
		-header "Avian v$(version)" \
		-bottom "<a href=\"http://oss.readytalk.com/avian/\">http://oss.readytalk.com/avian</a>"

.PHONY: clean
clean:
	@echo "removing build"
	rm -rf build

$(build)/compile-x86-asm.o: $(src)/continuations-x86.S

gen-arg = $(shell echo $(1) | sed -e 's:$(build)/type-\(.*\)\.cpp:\1:')
$(generated-code): %.cpp: $(src)/types.def $(generator) $(classpath-dep)
	@echo "generating $(@)"
	@mkdir -p $(dir $(@))
	$(generator) $(boot-classpath) $(<) $(@) $(call gen-arg,$(@))

$(classpath-build)/%.class: $(classpath-src)/%.java
	@echo $(<)

$(classpath-dep): $(classpath-sources)
	@echo "compiling classpath classes"
	@mkdir -p $(classpath-build)
	$(javac) -d $(classpath-build) -bootclasspath $(boot-classpath) \
		$(shell $(MAKE) -s --no-print-directory build=$(build) \
			$(classpath-classes))
	@touch $(@)

$(test-build)/%.class: $(test)/%.java
	@echo $(<)

$(test-dep): $(test-sources)
	@echo "compiling test classes"
	@mkdir -p $(test-build)
	files="$(shell $(MAKE) -s --no-print-directory build=$(build) $(test-classes))"; \
	if test -n "$${files}"; then \
		$(javac) -d $(test-build) -bootclasspath $(boot-classpath) $${files}; \
	fi
	$(javac) -source 1.2 -target 1.1 -XDjsrlimit=0 -d $(test-build) \
		-bootclasspath $(boot-classpath) test/Subroutine.java
	@touch $(@)

$(test-extra-dep): $(test-extra-sources)
	@echo "compiling extra test classes"
	@mkdir -p $(test-build)
	files="$(shell $(MAKE) -s --no-print-directory build=$(build) $(test-extra-classes))"; \
	if test -n "$${files}"; then \
		$(javac) -d $(test-build) -bootclasspath $(boot-classpath) $${files}; \
	fi
	@touch $(@)

define compile-object
	@echo "compiling $(@)"
	@mkdir -p $(dir $(@))
	$(cxx) $(cflags) -c $(<) $(call output,$(@))
endef

define compile-asm-object
	@echo "compiling $(@)"
	@mkdir -p $(dir $(@))
	$(as) -I$(src) $(asmflags) -c $(<) -o $(@)
endef

$(vm-cpp-objects): $(build)/%.o: $(src)/%.cpp $(vm-depends)
	$(compile-object)

$(vm-asm-objects): $(build)/%-asm.o: $(src)/%.S
	$(compile-asm-object)

$(bootimage-generator-objects): $(build)/%.o: $(src)/%.cpp $(vm-depends)
	$(compile-object)

$(heapwalk-objects): $(build)/%.o: $(src)/%.cpp $(vm-depends)
	$(compile-object)

$(driver-object): $(driver-source)
	$(compile-object)

$(build)/main-dynamic.o: $(driver-source)
	@echo "compiling $(@)"
	@mkdir -p $(dir $(@))
	$(cxx) $(cflags) -DBOOT_LIBRARY=\"$(so-prefix)jvm$(so-suffix)\" \
		-c $(<) $(call output,$(@))

$(boot-object): $(boot-source)
	$(compile-object)

$(boot-javahome-object): $(src)/boot-javahome.cpp
	$(compile-object)

$(build)/binaryToObject-main.o: $(src)/binaryToObject/main.cpp
	$(build-cxx) $(converter-cflags) -c $(^) -o $(@)

$(build)/binaryToObject-elf64.o: $(src)/binaryToObject/elf.cpp
	$(build-cxx) $(converter-cflags) -DBITS_PER_WORD=64 -c $(^) -o $(@)

$(build)/binaryToObject-elf32.o: $(src)/binaryToObject/elf.cpp
	$(build-cxx) $(converter-cflags) -DBITS_PER_WORD=32 -c $(^) -o $(@)

$(build)/binaryToObject-mach-o64.o: $(src)/binaryToObject/mach-o.cpp
	$(build-cxx) $(converter-cflags) -DBITS_PER_WORD=64 -c $(^) -o $(@)

$(build)/binaryToObject-mach-o32.o: $(src)/binaryToObject/mach-o.cpp
	$(build-cxx) $(converter-cflags) -DBITS_PER_WORD=32 -c $(^) -o $(@)

$(build)/binaryToObject-pe.o: $(src)/binaryToObject/pe.cpp
	$(build-cxx) $(converter-cflags) -c $(^) -o $(@)

$(converter): $(converter-objects)
	$(build-cc) $(^) -o $(@)

$(build)/classpath.jar: $(classpath-dep) $(classpath-jar-dep)
	@echo "creating $(@)"
	(wd=$$(pwd) && \
	 cd $(classpath-build) && \
	 $(jar) c0f "$$($(native-path) "$${wd}/$(@)")" .)

$(classpath-object): $(build)/classpath.jar $(converter)
	@echo "creating $(@)"
	$(converter) $(<) $(@) _binary_classpath_jar_start \
		_binary_classpath_jar_end $(platform) $(arch)

$(build)/javahome.jar:
	@echo "creating $(@)"
	(wd=$$(pwd) && \
	 cd "$(build-javahome)" && \
	 $(jar) c0f "$$($(native-path) "$${wd}/$(@)")" $(javahome-files))

$(javahome-object): $(build)/javahome.jar $(converter)
	@echo "creating $(@)"
	$(converter) $(<) $(@) _binary_javahome_jar_start \
		_binary_javahome_jar_end $(platform) $(arch)

$(generator-objects): $(generator-depends)
$(generator-objects): $(build)/%-build.o: $(src)/%.cpp
	@echo "compiling $(@)"
	@mkdir -p $(dir $(@))
	$(build-cxx) -DPOINTER_SIZE=$(pointer-size) -O0 -g3 $(build-cflags) \
		-c $(<) -o $(@)

$(jni-objects): $(build)/%.o: $(classpath-src)/%.cpp
	$(compile-object)

$(static-library): $(vm-objects) $(classpath-objects) $(vm-heapwalk-objects) \
		$(javahome-object) $(boot-javahome-object)
	@echo "creating $(@)"
	rm -rf $(@)
	$(ar) cru $(@) $(^)
	$(ranlib) $(@)

$(bootimage-bin): $(bootimage-generator)
	$(<) $(classpath-build) $(@)

$(bootimage-object): $(bootimage-bin) $(converter)
	@echo "creating $(@)"
	$(converter) $(<) $(@) _binary_bootimage_bin_start \
		_binary_bootimage_bin_end $(platform) $(arch) $(pointer-size) \
		writable executable

executable-objects = $(vm-objects) $(classpath-objects) $(driver-object) \
	$(vm-heapwalk-objects) $(boot-object) $(vm-classpath-object) \
	$(javahome-object) $(boot-javahome-object)

$(executable): $(executable-objects)
	@echo "linking $(@)"
ifeq ($(platform),windows)
ifdef msvc
	$(ld) $(lflags) $(executable-objects) -out:$(@) -PDB:$(@).pdb \
		-IMPLIB:$(@).lib -MANIFESTFILE:$(@).manifest
	$(mt) -manifest $(@).manifest -outputresource:"$(@);1"
else
	$(dlltool) -z $(@).def $(executable-objects)
	$(dlltool) -d $(@).def -e $(@).exp
	$(ld) $(@).exp $(executable-objects) $(lflags) -o $(@)
endif
else
	$(ld) $(executable-objects) $(rdynamic) $(lflags) $(bootimage-lflags) -o $(@)
endif
	$(strip) $(strip-all) $(@)

$(bootimage-generator):
	$(MAKE) mode=$(mode) \
		arch=$(build-arch) \
		platform=$(bootimage-platform) \
		openjdk=$(openjdk) \
		openjdk-src=$(openjdk-src) \
		bootimage-generator= \
		build-bootimage-generator=$(bootimage-generator) \
		$(bootimage-generator)

$(build-bootimage-generator): \
		$(vm-objects) $(classpath-object) $(classpath-objects) \
		$(heapwalk-objects) $(bootimage-generator-objects)
	@echo "linking $(@)"
ifeq ($(platform),windows)
ifdef msvc
	$(ld) $(lflags) $(^) -out:$(@) -PDB:$(@).pdb -IMPLIB:$(@).lib \
		-MANIFESTFILE:$(@).manifest
	$(mt) -manifest $(@).manifest -outputresource:"$(@);1"
else
	$(dlltool) -z $(@).def $(^)
	$(dlltool) -d $(@).def -e $(@).exp
	$(ld) $(@).exp $(^) $(lflags) -o $(@)
endif
else
	$(ld) $(^) $(rdynamic) $(lflags) -o $(@)
endif

$(dynamic-library): $(vm-objects) $(dynamic-object) $(classpath-objects) \
		$(vm-heapwalk-objects) $(boot-object) $(vm-classpath-object) \
		$(classpath-libraries) $(javahome-object) $(boot-javahome-object)
	@echo "linking $(@)"
ifdef msvc
	$(ld) $(shared) $(lflags) $(^) -out:$(@) -PDB:$(@).pdb \
		-IMPLIB:$(build)/$(name).lib -MANIFESTFILE:$(@).manifest
	$(mt) -manifest $(@).manifest -outputresource:"$(@);2"
else
	$(ld) $(^) $(version-script-flag)	$(shared) $(lflags) $(bootimage-lflags) \
		-o $(@)
endif
	$(strip) $(strip-all) $(@)

$(executable-dynamic): $(driver-dynamic-objects) $(dynamic-library)
	@echo "linking $(@)"
ifdef msvc
	$(ld) $(lflags) -LIBPATH:$(build) -DEFAULTLIB:$(name) \
		-PDB:$(@).pdb -IMPLIB:$(@).lib $(driver-dynamic-objects) -out:$(@) \
		-MANIFESTFILE:$(@).manifest
	$(mt) -manifest $(@).manifest -outputresource:"$(@);1"
else
	$(ld) $(driver-dynamic-objects) -L$(build) -ljvm $(lflags) -o $(@)
endif
	$(strip) $(strip-all) $(@)

$(generator): $(generator-objects)
	@echo "linking $(@)"
	$(build-ld) $(^) $(build-lflags) -o $(@)

$(openjdk-objects): $(build)/openjdk/%-openjdk.o: $(openjdk-src)/%.c \
		$(openjdk-headers-dep)
	@echo "compiling $(@)"
	@mkdir -p $(dir $(@))
	sed 's/^static jclass ia_class;//' < $(<) > $(build)/openjdk/$(notdir $(<))
	$(cc) -fPIC $(openjdk-extra-cflags) $(openjdk-cflags) \
		$(optimization-cflags) -w -c $(build)/openjdk/$(notdir $(<)) \
		$(call output,$(@))

$(openjdk-local-objects): $(build)/openjdk/%-openjdk.o: $(src)/openjdk/%.c \
		$(openjdk-headers-dep)
	@echo "compiling $(@)"
	@mkdir -p $(dir $(@))
	$(cc) -fPIC $(openjdk-extra-cflags) $(openjdk-cflags) \
		$(optimization-cflags) -w -c $(<) $(call output,$(@))

$(openjdk-headers-dep):
	@echo "generating openjdk headers"
	@mkdir -p $(dir $(@))
	$(javah) -d $(build)/openjdk -bootclasspath $(boot-classpath) \
		$(openjdk-headers-classes)
ifeq ($(platform),windows)
	sed 's/^#ifdef _WIN64/#if 1/' \
		< "$(openjdk-src)/windows/native/java/net/net_util_md.h" \
		> $(build)/openjdk/net_util_md.h
	sed \
		-e 's/IpPrefix/hide_IpPrefix/' \
		-e 's/IpSuffix/hide_IpSuffix/' \
		-e 's/IpDad/hide_IpDad/' \
		-e 's/ScopeLevel/hide_ScopeLevel/' \
		-e 's/SCOPE_LEVEL/hide_SCOPE_LEVEL/' \
		< "$(openjdk-src)/windows/native/java/net/NetworkInterface.h" \
		> $(build)/openjdk/NetworkInterface.h
	echo 'static int getAddrsFromAdapter(IP_ADAPTER_ADDRESSES *ptr, netaddr **netaddrPP);' >> $(build)/openjdk/NetworkInterface.h
endif
	@touch $(@)

$(openjdk-jar-dep):
	@echo "extracting openjdk classes"
	@mkdir -p $(dir $(@))
	@mkdir -p $(classpath-build)
	(cd $(classpath-build) && \
		$(jar) xf "$$($(native-path) "$(openjdk)/jre/lib/rt.jar")" && \
		$(jar) xf "$$($(native-path) "$(openjdk)/jre/lib/jsse.jar")" && \
		$(jar) xf "$$($(native-path) "$(openjdk)/jre/lib/jce.jar")" && \
		$(jar) xf "$$($(native-path) "$(openjdk)/jre/lib/ext/sunjce_provider.jar")" && \
		$(jar) xf "$$($(native-path) "$(openjdk)/jre/lib/resources.jar")")
	@touch $(@)<|MERGE_RESOLUTION|>--- conflicted
+++ resolved
@@ -240,11 +240,7 @@
 ifeq ($(arch),arm)
 	asm = arm
 	pointer-size = 4
-<<<<<<< HEAD
-	ifneq ($(platform),darwin)
-=======
 	ifneq ($(build-platform),darwin)
->>>>>>> 9522842b
 		cflags += -marm -Wno-psabi
 	endif
 
@@ -266,15 +262,15 @@
 	endif
 endif
 
-<<<<<<< HEAD
+
 ifeq ($(platform),linux)
 	cflags += -DTARGET_PLATFORM_LINUX
-=======
+endif
+
 ifeq ($(build-platform),darwin)
 	build-cflags = $(common-cflags) -fPIC -fvisibility=hidden -I$(src)
 	cflags += -I/System/Library/Frameworks/JavaVM.framework/Headers/
 	build-lflags += -framework CoreFoundation
->>>>>>> 9522842b
 endif
 
 ifeq ($(platform),darwin)

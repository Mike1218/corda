--- conflicted
+++ resolved
@@ -12,20 +12,21 @@
 #include "types.h"
 
 #define LOCAL(x) .L##x
+
+#if defined __APPLE__ || defined __MINGW32__ || defined __CYGWIN32__
+#  define GLOBAL(x) _##x
+#else
+#  define GLOBAL(x) x   
+#endif
    
 .text
 
 #ifdef __x86_64__
 
-#ifdef __WINDOWS__
-
-#  if defined __APPLE__ || defined __MINGW32__ || defined __CYGWIN32__
-.globl _vmNativeCall
-_vmNativeCall: 
-#  else
-.globl vmNativeCall
-vmNativeCall:
-#  endif
+#ifdef __MINGW32__
+
+.globl GLOBAL(vmNativeCall)
+GLOBAL(vmNativeCall):
    pushq %rbp
    //save nonvolatile registers
    pushq %r12
@@ -133,22 +134,19 @@
    popq %rbp
    ret
 
-.globl _vmJump
-_vmJump:
+.globl GLOBAL(vmJump)
+GLOBAL(vmJump):
+   movq   8(%rsp),%rax
+   movq   16(%rsp),%rdx
    movq   %rdx,%rbp
    movq   %r8,%rsp
    movq   %r9,%rbx
    jmp    *%rcx
    
-#elif defined __LINUX__
-
-#  if defined __APPLE__ || defined __MINGW32__ || defined __CYGWIN32__
-.globl _vmNativeCall
-_vmNativeCall: 
-#  else
-.globl vmNativeCall
-vmNativeCall:
-#  endif
+#else // not __MINGW32__
+
+.globl GLOBAL(vmNativeCall)
+GLOBAL(vmNativeCall):
    pushq  %rbp
    movq   %rsp,%rbp
 
@@ -244,8 +242,8 @@
    popq   %rbp
    ret
 
-.globl vmJump
-vmJump:
+.globl GLOBAL(vmJump)
+GLOBAL(vmJump):
    movq   %rsi,%rbp
    movq   %rdx,%rsp
    movq   %rcx,%rbx
@@ -253,16 +251,12 @@
    movq   %r9,%rdx
    jmp    *%rdi
    
-#endif //def __WINDOWS__
+#endif // not __MINGW32__
 
 #elif defined __i386__
-#  if defined __APPLE__ || defined __MINGW32__ || defined __CYGWIN32__
-.globl _vmNativeCall
-_vmNativeCall: 
-#  else
-.globl vmNativeCall
-vmNativeCall:
-#  endif
+
+.globl GLOBAL(vmNativeCall)
+GLOBAL(vmNativeCall):
    pushl  %ebp
    movl   %esp,%ebp
 
@@ -333,26 +327,14 @@
    popl   %ebp
    ret
      
-#  if defined __APPLE__ || defined __MINGW32__ || defined __CYGWIN32__
-.globl _vmJump
-_vmJump:
-#  else
-.globl vmJump
-vmJump:
-#  endif
+.globl GLOBAL(vmJump)
+GLOBAL(vmJump):
    movl   4(%esp),%esi
    movl   8(%esp),%ebp
    movl   16(%esp),%ebx
    movl   20(%esp),%eax
    movl   24(%esp),%edx
    movl   12(%esp),%esp
-<<<<<<< HEAD
    jmp    *%esi
 
-#else
-#  error unsupported platform
-#endif
-=======
-   jmp    *%eax
-#endif //def __x86_64__
->>>>>>> f773c9e6
+#endif //def __x86_64__
--- conflicted
+++ resolved
@@ -10,12 +10,7 @@
 
 #include "assembler.h"
 #include "vector.h"
-<<<<<<< HEAD
-   
-=======
-#include "machine.h"
-
->>>>>>> 78ea4d20
+
 #define CAST1(x) reinterpret_cast<UnaryOperationType>(x)
 #define CAST2(x) reinterpret_cast<BinaryOperationType>(x)
 
@@ -67,8 +62,11 @@
   xmm15,
 };
 
-const unsigned GeneralRegisterMask = BytesPerWord == 4 ? 0x000000ff : 0x0000ffff;
-const unsigned FloatRegisterMask = BytesPerWord == 4 ? 0x00ff0000 : 0xffff0000;
+const unsigned GeneralRegisterMask
+= BytesPerWord == 4 ? 0x000000ff : 0x0000ffff;
+
+const unsigned FloatRegisterMask
+= BytesPerWord == 4 ? 0x00ff0000 : 0xffff0000;
 
 const unsigned FrameHeaderSize = 2;
 
@@ -467,7 +465,9 @@
 #define REX_B 0x41
 #define REX_NONE 0x40
 
-void maybeRex(Context* c, unsigned size, int a, int index, int base, bool always) {
+void maybeRex(Context* c, unsigned size, int a, int index, int base,
+              bool always)
+{
   if(BytesPerWord == 8) {
     uint8_t byte;
     if(size == 8) {
@@ -526,7 +526,9 @@
   c->code.append((log(scale) << 6) | (regCode(index) << 3) | regCode(base));
 }
 
-inline void modrmSib(Context* c, int width, int a, int scale, int index, int base) {
+inline void modrmSib(Context* c, int width, int a, int scale, int index,
+                     int base)
+{
   if(index == NoRegister) {
     modrm(c, width, base, a);
     if(regCode(base) == rsp) {
@@ -538,7 +540,9 @@
   }
 }
 
-inline void modrmSibImm(Context* c, int a, int scale, int index, int base, int offset) {
+inline void modrmSibImm(Context* c, int a, int scale, int index, int base,
+                        int offset)
+{
   if(offset == 0 && regCode(base) != rbp) {
     modrmSib(c, 0x00, a, scale, index, base);
   } else if(isInt8(offset)) {
@@ -1272,20 +1276,21 @@
     break;
 
   case 8: {
-  	if (BytesPerWord == 8) {
+    if (BytesPerWord == 8) {
       if(a->value->resolved() and isInt32(a->value->value())) {
         maybeRex(c, bSize, b);
         opcode(c, 0xc7);
         modrmSibImm(c, 0, b->scale, b->index, b->base, b->offset);
         c->code.append4(a->value->value());
       } else {
-        Assembler::Register tmp(c->client->acquireTemporary(GeneralRegisterMask));
+        Assembler::Register tmp
+          (c->client->acquireTemporary(GeneralRegisterMask));
         moveCR(c, 8, a, 8, &tmp);
         moveRM(c, 8, &tmp, 8, b);
         c->client->releaseTemporary(tmp.low);
       }
-  	} else {
-  	  Assembler::Constant ah(shiftMaskPromise(c, a->value, 32, 0xFFFFFFFF));
+    } else {
+      Assembler::Constant ah(shiftMaskPromise(c, a->value, 32, 0xFFFFFFFF));
       Assembler::Constant al(shiftMaskPromise(c, a->value, 0, 0xFFFFFFFF));
 
       Assembler::Memory bh(b->base, b->offset + 4, b->index, b->scale);
@@ -1401,7 +1406,8 @@
           c->code.append4(v);
         }
       } else {
-        Assembler::Register tmp(c->client->acquireTemporary(GeneralRegisterMask));
+        Assembler::Register tmp
+          (c->client->acquireTemporary(GeneralRegisterMask));
         moveCR(c, aSize, a, aSize, &tmp);
         addRR(c, aSize, &tmp, bSize, b);
         c->client->releaseTemporary(tmp.low);
@@ -1459,7 +1465,8 @@
           c->code.append4(v);
         }
       } else {
-        Assembler::Register tmp(c->client->acquireTemporary(GeneralRegisterMask));
+        Assembler::Register tmp
+          (c->client->acquireTemporary(GeneralRegisterMask));
         moveCR(c, aSize, a, aSize, &tmp);
         subtractRR(c, aSize, &tmp, bSize, b);
         c->client->releaseTemporary(tmp.low);
@@ -1548,7 +1555,8 @@
         c->code.append4(v);
       }
     } else {
-      Assembler::Register tmp(c->client->acquireTemporary(GeneralRegisterMask));
+      Assembler::Register tmp
+        (c->client->acquireTemporary(GeneralRegisterMask));
       moveCR(c, aSize, a, aSize, &tmp);
       andRR(c, aSize, &tmp, bSize, b);
       c->client->releaseTemporary(tmp.low);
@@ -1605,7 +1613,8 @@
           c->code.append4(v);        
         }
       } else {
-        Assembler::Register tmp(c->client->acquireTemporary(GeneralRegisterMask));
+        Assembler::Register tmp
+          (c->client->acquireTemporary(GeneralRegisterMask));
         moveCR(c, aSize, a, aSize, &tmp);
         orRR(c, aSize, &tmp, bSize, b);
         c->client->releaseTemporary(tmp.low);
@@ -1661,7 +1670,8 @@
           c->code.append4(v);        
         }
       } else {
-        Assembler::Register tmp(c->client->acquireTemporary(GeneralRegisterMask));
+        Assembler::Register tmp
+          (c->client->acquireTemporary(GeneralRegisterMask));
         moveCR(c, aSize, a, aSize, &tmp);
         xorRR(c, aSize, &tmp, bSize, b);
         c->client->releaseTemporary(tmp.low);
@@ -1773,7 +1783,8 @@
           c->code.append4(v);        
         }
       } else {
-        Assembler::Register tmp(c->client->acquireTemporary(GeneralRegisterMask));
+        Assembler::Register tmp
+          (c->client->acquireTemporary(GeneralRegisterMask));
         moveCR(c, aSize, a, aSize, &tmp);
         multiplyRR(c, aSize, &tmp, bSize, b);
         c->client->releaseTemporary(tmp.low);      
@@ -2299,7 +2310,9 @@
       unsigned bSize UNUSED, Assembler::Register* b)
 {
   assert(c, floatReg(a) and floatReg(b));
-  assert(c, aSize == 4); //unlike most of the other floating point code, this does NOT support doubles. 
+  // unlike most of the other floating point code, this does NOT
+  // support doubles:
+  assert(c, aSize == 4);
   ResolvedPromise pcon(0x80000000);
   Assembler::Constant con(&pcon);
   if(a->low == b->low) {
@@ -2323,7 +2336,9 @@
       unsigned bSize UNUSED, Assembler::Register* b)
 {
   assert(c, floatReg(a) and floatReg(b));
-  assert(c, aSize == 4); //unlike most of the other floating point code, this does NOT support doubles. 
+  // unlike most of the other floating point code, this does NOT
+  // support doubles:
+  assert(c, aSize == 4);
   ResolvedPromise pcon(0x7fffffff);
   Assembler::Constant con(&pcon);
   if(a->low == b->low) {
@@ -2690,8 +2705,8 @@
     return 0;
   }
 
-  virtual bool supportsFloatCompare(unsigned size) {
-    return supportsSSE() and size <= BytesPerWord;
+  virtual bool supportsFloatCompare(unsigned) {
+    return supportsSSE();
   }
   
   virtual bool alwaysCondensed(BinaryOperation op)
@@ -2743,39 +2758,25 @@
     *thunk = false;
   }
 
-  bool checkMethodClass(Thread* t, object method, const char* value)
+  virtual BinaryOperation binaryIntrinsic(const char* className,
+                                          const char* methodName,
+                                          const char* parameterSpec)
   {
-    return strcmp
-      (reinterpret_cast<const char*>
-       (&byteArrayBody(t, className(t, methodClass(t, method)), 0)),
-       value) == 0;
-  }
-
-  bool checkMethodName(Thread* t, object method, const char* value)
-  {
-    return strcmp
-      (reinterpret_cast<const char*>
-       (&byteArrayBody(t, methodName(t, method), 0)),
-       value) == 0;
-  }
-
-  bool checkMethodSpec(Thread* t, object method, const char* value)
-  {
-    return strcmp
-      (reinterpret_cast<const char*>
-       (&byteArrayBody(t, methodSpec(t, method), 0)),
-       value) == 0;
-  }
-
-  virtual BinaryOperation hasBinaryIntrinsic(Thread* t, object method)
-  {
-    if(checkMethodClass(t, method, "java/lang/Math")) {
-      if(supportsSSE() and checkMethodName(t, method, "sqrt") and checkMethodSpec(t, method, "(D)D") and BytesPerWord == 8) {
+    if (strcmp(className, "java/lang/Math") == 0) {
+      if (supportsSSE()
+          and strcmp(methodName, "sqrt") == 0
+          and strcmp(parameterSpec, "(D)D") == 0)
+      {
         return FloatSqrt;
-      } else if(checkMethodName(t, method, "abs")) {
-      	if(checkMethodSpec(t, method, "(I)I") or (checkMethodSpec(t, method, "(J)J") and BytesPerWord == 8)) {
+      } else if (strcmp(methodName, "abs")) {
+      	if (strcmp(parameterSpec, "(I)I") == 0 
+            or strcmp(parameterSpec, "(J)J") == 0)
+        {
           return Abs;
-      	} else if(supportsSSE() and supportsSSE2() and checkMethodSpec(t, method, "(F)F")) {
+      	} else if (supportsSSE()
+                   and supportsSSE2()
+                   and strcmp(parameterSpec, "(F)F") == 0)
+        {
       	  return FloatAbs;
       	}
       }
@@ -2783,8 +2784,11 @@
     return NoBinaryOperation;
   }
 
-  virtual TernaryOperation hasTernaryIntrinsic(Thread* t UNUSED, object method UNUSED) {
-  	return NoTernaryOperation;
+  virtual TernaryOperation ternaryIntrinsic(const char* className UNUSED,
+                                            const char* methodName UNUSED,
+                                            const char* parameterSpec UNUSED)
+  {
+    return NoTernaryOperation;
   }
 
   virtual void planSource
@@ -2793,7 +2797,8 @@
    unsigned bSize, bool* thunk)
   {
     *aTypeMask = ~0;
-    *aRegisterMask = GeneralRegisterMask | (static_cast<uint64_t>(GeneralRegisterMask) << 32);
+    *aRegisterMask = GeneralRegisterMask |
+      (static_cast<uint64_t>(GeneralRegisterMask) << 32);
 
     *thunk = false;
 
@@ -2802,67 +2807,82 @@
       *aTypeMask = (1 << RegisterOperand) | (1 << ConstantOperand);
       *aRegisterMask = GeneralRegisterMask;
       break;
+
     case FloatCompare:
-      assert(&c, supportsSSE() && aSize <= BytesPerWord);
+      assert(&c, supportsSSE());
       *aTypeMask = (1 << RegisterOperand);
       *aRegisterMask = FloatRegisterMask;
       break;
+
     case Negate:
       *aTypeMask = (1 << RegisterOperand);
       *aRegisterMask = (static_cast<uint64_t>(1) << (rdx + 32))
         | (static_cast<uint64_t>(1) << rax);
       break;
+
     case Abs:
       *aTypeMask = (1 << RegisterOperand);
       *aRegisterMask = (static_cast<uint64_t>(1) << rax);
       break;
+
     case FloatAbs:
-   	  *aTypeMask = (1 << RegisterOperand);
+      *aTypeMask = (1 << RegisterOperand);
       *aRegisterMask = FloatRegisterMask;
-      break;    
+      break;  
+  
     case FloatNegate:
-      if(!supportsSSE() or aSize == 8 or bSize == 8) { //floatNegateRR does not support doubles
+      // floatNegateRR does not support doubles
+      if (supportsSSE() and aSize == 4 and bSize == 4) {
+        *aTypeMask = (1 << RegisterOperand);
+        *aRegisterMask = FloatRegisterMask;
+      } else {
         *thunk = true;
-      } else {
-   	    *aTypeMask = (1 << RegisterOperand);
-        *aRegisterMask = FloatRegisterMask;
       }
       break;
+
     case FloatSqrt:
       *aTypeMask = (1 << RegisterOperand) | (1 << MemoryOperand);
-   	  *aRegisterMask = FloatRegisterMask;
-   	  break;
-   	case Float2Float:
-   	  if(!supportsSSE() or !supportsSSE2() or BytesPerWord == 4) {
-   	    *thunk = true;
-   	  } else {
+      *aRegisterMask = FloatRegisterMask;
+      break;
+
+    case Float2Float:
+      if (supportsSSE() and supportsSSE2()) {
         *aTypeMask = (1 << RegisterOperand) | (1 << MemoryOperand);
-   	    *aRegisterMask = FloatRegisterMask;
-   	  }
-   	  break;
-   	case Float2Int:
-   	  if(!supportsSSE() or aSize > BytesPerWord or bSize > BytesPerWord) {
-   	    *thunk = true;
-   	  } else {
-   	    *aTypeMask = (1 << RegisterOperand);// | (1 << MemoryOperand);
-   	    *aRegisterMask = FloatRegisterMask;
-   	  }
-   	  break;
-   	case Int2Float:
-   	  if(!supportsSSE() or aSize > BytesPerWord or bSize > BytesPerWord) {
-   	    *thunk = true;
-   	  } else {
-   	    *aTypeMask = (1 << RegisterOperand);// | (1 << MemoryOperand);
-   	    *aRegisterMask = GeneralRegisterMask | (static_cast<uint64_t>(GeneralRegisterMask) << 32);
-   	  }
-   	  break;
+        *aRegisterMask = FloatRegisterMask;
+      } else {
+        *thunk = true;
+      }
+      break;
+
+    case Float2Int:
+      if (supportsSSE()) {
+        *aTypeMask = (1 << RegisterOperand);
+        *aRegisterMask = FloatRegisterMask;
+      } else {
+        *thunk = true;
+      }
+      break;
+
+    case Int2Float:
+      if (supportsSSE()) {
+        *aTypeMask = (1 << RegisterOperand);
+        *aRegisterMask = GeneralRegisterMask
+          | (static_cast<uint64_t>(GeneralRegisterMask) << 32);
+      } else {
+        *thunk = true;
+      }
+      break;
+
     case Move:
       *aTypeMask = (1 << RegisterOperand) | (1 << MemoryOperand);
-      *aRegisterMask = GeneralRegisterMask | (static_cast<uint64_t>(GeneralRegisterMask) << 32);
+      *aRegisterMask = GeneralRegisterMask
+        | (static_cast<uint64_t>(GeneralRegisterMask) << 32);
+
       if (BytesPerWord == 4) {
         if (aSize == 4 and bSize == 8) {
           *aTypeMask = (1 << RegisterOperand) | (1 << MemoryOperand);
-          const uint32_t mask = GeneralRegisterMask & ~((1 << rax) | (1 << rdx));
+          const uint32_t mask
+            = GeneralRegisterMask & ~((1 << rax) | (1 << rdx));
           *aRegisterMask = (static_cast<uint64_t>(mask) << 32) | mask;    
         } else if (aSize == 1 or bSize == 1) {
           *aTypeMask = (1 << RegisterOperand) | (1 << MemoryOperand);
@@ -2872,6 +2892,7 @@
         }
       }
       break;
+
     default:
       break;
     }
@@ -2879,16 +2900,20 @@
 
   virtual void planDestination
   (BinaryOperation op,
-   unsigned aSize, const uint8_t* aTypeMask UNUSED, const uint64_t* aRegisterMask,
-   unsigned bSize, uint8_t* bTypeMask, uint64_t* bRegisterMask)
+   unsigned aSize, const uint8_t* aTypeMask UNUSED,
+   const uint64_t* aRegisterMask, unsigned bSize, uint8_t* bTypeMask,
+   uint64_t* bRegisterMask)
   {
-  	*bTypeMask = ~0;
-  	*bRegisterMask = GeneralRegisterMask | (static_cast<uint64_t>(GeneralRegisterMask) << 32);
+    *bTypeMask = ~0;
+    *bRegisterMask = GeneralRegisterMask
+      | (static_cast<uint64_t>(GeneralRegisterMask) << 32);
+
     switch (op) {
     case Compare:
       *bTypeMask = (1 << RegisterOperand);
       *bRegisterMask = GeneralRegisterMask;
       break;
+
     case FloatCompare:
       *bTypeMask = (1 << RegisterOperand);
       *bRegisterMask = FloatRegisterMask;
@@ -2897,7 +2922,7 @@
     case Abs:
       *bTypeMask = (1 << RegisterOperand);
       *bRegisterMask = (static_cast<uint64_t>(1) << rax);
-       break;
+      break;
 
     case FloatAbs:
       *bTypeMask = (1 << RegisterOperand);
@@ -2905,26 +2930,30 @@
       break;
 
     case Negate:
-   	  *bTypeMask = (1 << RegisterOperand);
-   	  *bRegisterMask = *aRegisterMask;
-   	  break;
+      *bTypeMask = (1 << RegisterOperand);
+      *bRegisterMask = *aRegisterMask;
+      break;
+
     case FloatNegate:
     case FloatSqrt:
-   	case Float2Float:
-   	  *bTypeMask = (1 << RegisterOperand);
-   	  *bRegisterMask = FloatRegisterMask;
-   	  break;
-   	case Int2Float:
-   	  *bTypeMask = (1 << RegisterOperand);
-   	  *bRegisterMask = FloatRegisterMask;
-   	  break;
-   	case Float2Int:
-   	  *bTypeMask = (1 << RegisterOperand);
-   	  *bRegisterMask = GeneralRegisterMask | (static_cast<uint64_t>(GeneralRegisterMask) << 32);
-   	  break;
+    case Float2Float:
+      *bTypeMask = (1 << RegisterOperand);
+      *bRegisterMask = FloatRegisterMask;
+      break;
+    case Int2Float:
+      *bTypeMask = (1 << RegisterOperand);
+      *bRegisterMask = FloatRegisterMask;
+      break;
+    case Float2Int:
+      *bTypeMask = (1 << RegisterOperand);
+      *bRegisterMask = GeneralRegisterMask
+        | (static_cast<uint64_t>(GeneralRegisterMask) << 32);
+      break;
+
     case Move:
       *bTypeMask = (1 << RegisterOperand) | (1 << MemoryOperand);
-      *bRegisterMask = GeneralRegisterMask | (static_cast<uint64_t>(GeneralRegisterMask) << 32);
+      *bRegisterMask = GeneralRegisterMask
+        | (static_cast<uint64_t>(GeneralRegisterMask) << 32);
       if (BytesPerWord == 4) {
         if (aSize == 4 and bSize == 8) {
           *bRegisterMask = (static_cast<uint64_t>(1) << (rdx + 32))
@@ -2936,6 +2965,7 @@
         }
       }
       break;
+
     default:
       break;
     }
@@ -2956,19 +2986,19 @@
     *thunk = false;
 
     switch (op) {
-   	case FloatAdd:
-   	case FloatSubtract:
-   	case FloatMultiply:
-   	case FloatDivide:
-   	  if(!supportsSSE() or aSize > BytesPerWord) {
-   	  	*thunk = true;
-   	  } else {
-   	  	*aTypeMask = (1 << RegisterOperand) | (1 << MemoryOperand);
-   	  	*bTypeMask = (1 << RegisterOperand);
-   	    *aRegisterMask = FloatRegisterMask;
-   	    *bRegisterMask = FloatRegisterMask;
-   	  }
-   	  break;
+    case FloatAdd:
+    case FloatSubtract:
+    case FloatMultiply:
+    case FloatDivide:
+      if (supportsSSE()) {
+        *aTypeMask = (1 << RegisterOperand) | (1 << MemoryOperand);
+        *bTypeMask = (1 << RegisterOperand);
+        *aRegisterMask = FloatRegisterMask;
+        *bRegisterMask = FloatRegisterMask;
+      } else {
+        *thunk = true;
+      }
+      break;
    	  
     case Multiply:
       if (BytesPerWord == 4 and aSize == 8) { 
@@ -3018,8 +3048,9 @@
 
   virtual void planDestination
   (TernaryOperation op UNUSED,
-   unsigned aSize UNUSED, const uint8_t* aTypeMask UNUSED, const uint64_t* aRegisterMask UNUSED,
-   unsigned bSize UNUSED, const uint8_t* bTypeMask UNUSED, const uint64_t* bRegisterMask,
+   unsigned aSize UNUSED, const uint8_t* aTypeMask UNUSED,
+   const uint64_t* aRegisterMask UNUSED, unsigned bSize UNUSED,
+   const uint8_t* bTypeMask UNUSED, const uint64_t* bRegisterMask,
    unsigned cSize UNUSED, uint8_t* cTypeMask, uint64_t* cRegisterMask)
   {
     *cTypeMask = (1 << RegisterOperand);

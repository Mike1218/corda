--- conflicted
+++ resolved
@@ -803,19 +803,6 @@
 
   virtual Status map(System::Region** region, const char* name) {
     Status status = 1;
-<<<<<<< HEAD
-#if !defined(WINAPI_FAMILY) || WINAPI_FAMILY_PARTITION(WINAPI_PARTITION_DESKTOP)
-    HANDLE file = CreateFile(name, FILE_READ_DATA, FILE_SHARE_READ, 0,
-                             OPEN_EXISTING, 0, 0);
-#else
-    size_t nameLen = strlen(name);
-    wchar_t* wideName = new wchar_t[nameLen + 1];
-    size_t convertedChars = 0;
-    mbstowcs_s(&convertedChars, wideName, nameLen + 1, name, nameLen);
-    HANDLE file = CreateFile2(wideName, GENERIC_READ, FILE_SHARE_READ,
-                             OPEN_EXISTING, 0);
-    delete[] wideName;
-=======
     size_t nameLen = strlen(name) * 2;
     RUNTIME_ARRAY(wchar_t, wideName, nameLen + 1);
     MultiByteToWideChar(CP_UTF8, 0, name, -1, wideName, nameLen + 1);
@@ -825,7 +812,6 @@
 #else
     HANDLE file = CreateFile2(wideName, GENERIC_READ, FILE_SHARE_READ,
                              OPEN_EXISTING, 0);
->>>>>>> 752d02e7
 #endif
     if (file != INVALID_HANDLE_VALUE) {
 #if !defined(WINAPI_FAMILY) || WINAPI_FAMILY_PARTITION(WINAPI_PARTITION_DESKTOP)
@@ -946,26 +932,14 @@
     HMODULE handle;
     unsigned nameLength = (name ? strlen(name) : 0);
     if (name) {
-<<<<<<< HEAD
-#if !defined(WINAPI_FAMILY) || WINAPI_FAMILY_PARTITION(WINAPI_PARTITION_DESKTOP)
-      handle = LoadLibrary(name);
-#else
-      size_t nameLen = strlen(name);
-      wchar_t* wideName = new wchar_t[nameLen + 1];
-	  size_t convertedChars = 0;
-      mbstowcs_s(&convertedChars, wideName, nameLen + 1, name, nameLen);
+      size_t nameLen = nameLength * 2;
+      RUNTIME_ARRAY(wchar_t, wideName, nameLen + 1);
+      MultiByteToWideChar(CP_UTF8, 0, name, -1, wideName, nameLen + 1);
+
+#if !defined(WINAPI_FAMILY) || WINAPI_FAMILY_PARTITION(WINAPI_PARTITION_DESKTOP)
+      handle = LoadLibraryW(wideName);
+#else
       handle = LoadPackagedLibrary(wideName, 0);
-      delete[] wideName;
-=======
-    size_t nameLen = nameLength * 2;
-    RUNTIME_ARRAY(wchar_t, wideName, nameLen + 1);
-    MultiByteToWideChar(CP_UTF8, 0, name, -1, wideName, nameLen + 1);
-
-#if !defined(WINAPI_FAMILY) || WINAPI_FAMILY_PARTITION(WINAPI_PARTITION_DESKTOP)
-      handle = LoadLibraryW(wideName);
-#else
-      handle = LoadPackagedLibrary(wideName, 0);
->>>>>>> 752d02e7
 #endif
     } else {
 #if !defined(WINAPI_FAMILY) || WINAPI_FAMILY_PARTITION(WINAPI_PARTITION_DESKTOP)

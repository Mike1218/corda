--- conflicted
+++ resolved
@@ -685,42 +685,7 @@
 }
 task parallelRegressionTest(type: ParallelTestGroup) {
     testGroups "test", "integrationTest", "smokeTest"
-<<<<<<< HEAD
     dependsOn dependxiesModule
-    numberOfShards 15
-    streamOutput false
-    coresPerFork 2
-    memoryInGbPerFork 10
-=======
-    numberOfShards generalPurpose.numberOfShards
-    streamOutput generalPurpose.streamOutput
-    coresPerFork generalPurpose.coresPerFork
-    memoryInGbPerFork generalPurpose.memoryInGbPerFork
-    nodeTaints generalPurpose.nodeTaints
->>>>>>> 861b7694
-    distribute DistributeTestsBy.METHOD
-}
-task allParallelSmokeTest(type: ParallelTestGroup) {
-    testGroups "smokeTest"
-<<<<<<< HEAD
-    dependsOn dependxiesModule
-    numberOfShards 4
-    streamOutput false
-    coresPerFork 6
-    memoryInGbPerFork 10
-    distribute DistributeTestsBy.CLASS
-    nodeTaints "big"
-}
-task allParallelSlowIntegrationTest(type: ParallelTestGroup) {
-    testGroups "slowIntegrationTest"
-    dependsOn dependxiesModule
-    numberOfShards 4
-    streamOutput false
-    coresPerFork 6
-    memoryInGbPerFork 10
-    distribute DistributeTestsBy.CLASS
-    nodeTaints "big"
-=======
     numberOfShards generalPurpose.numberOfShards
     streamOutput generalPurpose.streamOutput
     coresPerFork generalPurpose.coresPerFork
@@ -728,15 +693,25 @@
     nodeTaints generalPurpose.nodeTaints
     distribute DistributeTestsBy.METHOD
 }
-task allParallelSlowIntegrationTest(type: ParallelTestGroup) {
-    testGroups "slowIntegrationTest"
+task allParallelSmokeTest(type: ParallelTestGroup) {
+    testGroups "smokeTest"
+    dependsOn dependxiesModule
     numberOfShards generalPurpose.numberOfShards
     streamOutput generalPurpose.streamOutput
     coresPerFork generalPurpose.coresPerFork
     memoryInGbPerFork generalPurpose.memoryInGbPerFork
     nodeTaints generalPurpose.nodeTaints
     distribute DistributeTestsBy.METHOD
->>>>>>> 861b7694
+}
+task allParallelSlowIntegrationTest(type: ParallelTestGroup) {
+    testGroups "slowIntegrationTest"
+    dependsOn dependxiesModule
+    numberOfShards generalPurpose.numberOfShards
+    streamOutput generalPurpose.streamOutput
+    coresPerFork generalPurpose.coresPerFork
+    memoryInGbPerFork generalPurpose.memoryInGbPerFork
+    nodeTaints generalPurpose.nodeTaints
+    distribute DistributeTestsBy.METHOD
 }
 apply plugin: 'com.r3.testing.distributed-testing'
 apply plugin: 'com.r3.testing.image-building'
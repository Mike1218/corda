--- conflicted
+++ resolved
@@ -63,13 +63,8 @@
     ext.postgresql_version = '42.2.5'
     ext.rxjava_version = '1.3.8'
     ext.dokka_version = '0.9.17'
-<<<<<<< HEAD
     ext.eddsa_version = '0.3.0' // Performance tuned version for enterprise.
-    ext.dependency_checker_version = '4.0.0'
-=======
-    ext.eddsa_version = '0.2.0'
     ext.dependency_checker_version = '4.0.2'
->>>>>>> b06fa628
     ext.commons_collections_version = '4.1'
     ext.beanutils_version = '1.9.3'
     ext.crash_version = '810d2b774b85d4938be01b9b65e29e4fddbc450b'

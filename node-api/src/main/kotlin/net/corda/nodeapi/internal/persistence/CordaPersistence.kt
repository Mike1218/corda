package net.corda.nodeapi.internal.persistence

import co.paralleluniverse.strands.Strand
import net.corda.core.schemas.MappedSchema
import net.corda.core.utilities.contextLogger
import rx.Observable
import rx.Subscriber
import rx.subjects.PublishSubject
import rx.subjects.UnicastSubject
import java.io.Closeable
import java.sql.Connection
import java.sql.SQLException
import java.util.*
import java.util.concurrent.CopyOnWriteArrayList
import javax.persistence.AttributeConverter
import javax.sql.DataSource

/**
 * Table prefix for all tables owned by the node module.
 */
const val NODE_DATABASE_PREFIX = "node_"

// This class forms part of the node config and so any changes to it must be handled with care
data class DatabaseConfig(
        val runMigration: Boolean = false,
        val transactionIsolationLevel: TransactionIsolationLevel = TransactionIsolationLevel.REPEATABLE_READ,
        val schema: String? = null,
        val exportHibernateJMXStatistics: Boolean = false
)

// This class forms part of the node config and so any changes to it must be handled with care
enum class TransactionIsolationLevel {
    NONE,
    READ_UNCOMMITTED,
    READ_COMMITTED,
    REPEATABLE_READ,
    SERIALIZABLE;

    /**
     * The JDBC constant value of the same name but prefixed with TRANSACTION_ defined in [java.sql.Connection].
     */
    val jdbcString = "TRANSACTION_$name"
    val jdbcValue: Int = java.sql.Connection::class.java.getField(jdbcString).get(null) as Int
}

private val _contextDatabase = ThreadLocal<CordaPersistence>()
val contextDatabase get() = _contextDatabase.get() ?: error("Was expecting to find CordaPersistence set on current thread: ${Strand.currentStrand()}")

class CordaPersistence(
        val dataSource: DataSource,
        databaseConfig: DatabaseConfig,
        schemas: Set<MappedSchema>,
        val jdbcUrl: String,
        attributeConverters: Collection<AttributeConverter<*, *>> = emptySet()
) : Closeable {
    companion object {
        private val log = contextLogger()
    }

    private val defaultIsolationLevel = databaseConfig.transactionIsolationLevel
    val hibernateConfig: HibernateConfiguration by lazy {

        transaction {
            HibernateConfiguration(schemas, databaseConfig, attributeConverters, jdbcUrl)
        }
    }
    val entityManagerFactory get() = hibernateConfig.sessionFactoryForRegisteredSchemas

    data class Boundary(val txId: UUID)

    internal val transactionBoundaries = PublishSubject.create<Boundary>().toSerialized()

    init {
        // Found a unit test that was forgetting to close the database transactions.  When you close() on the top level
        // database transaction it will reset the threadLocalTx back to null, so if it isn't then there is still a
        // database transaction open.  The [transaction] helper above handles this in a finally clause for you
        // but any manual database transaction management is liable to have this problem.
        contextTransactionOrNull?.let {
            error("Was not expecting to find existing database transaction on current strand when setting database: ${Strand.currentStrand()}, $it")
        }
        _contextDatabase.set(this)
        // Check not in read-only mode.
        transaction {
            check(!connection.metaData.isReadOnly) { "Database should not be readonly." }
        }
    }

<<<<<<< HEAD
    object DataSourceConfigTag {
        const val DATA_SOURCE_URL = "dataSource.url"
=======
    fun currentOrNew(isolation: TransactionIsolationLevel = defaultIsolationLevel): DatabaseTransaction {
        return contextTransactionOrNull ?: newTransaction(isolation)
    }

    fun newTransaction(isolation: TransactionIsolationLevel = defaultIsolationLevel): DatabaseTransaction {
        return DatabaseTransaction(isolation.jdbcValue, contextTransactionOrNull, this).also {
            contextTransactionOrNull = it
        }
>>>>>>> bbcafca9
    }

    /**
     * Creates an instance of [DatabaseTransaction], with the given transaction isolation level.
     */
    fun createTransaction(isolationLevel: TransactionIsolationLevel = defaultIsolationLevel): DatabaseTransaction {
        // We need to set the database for the current [Thread] or [Fiber] here as some tests share threads across databases.
        _contextDatabase.set(this)
        return currentOrNew(isolationLevel)
    }

    fun createSession(): Connection {
        // We need to set the database for the current [Thread] or [Fiber] here as some tests share threads across databases.
        _contextDatabase.set(this)
        return contextTransaction.connection
    }

    /**
     * Executes given statement in the scope of transaction, with the given isolation level.
     * @param isolationLevel isolation level for the transaction.
     * @param statement to be executed in the scope of this transaction.
     */
    fun <T> transaction(isolationLevel: TransactionIsolationLevel, statement: DatabaseTransaction.() -> T): T {
        _contextDatabase.set(this)
        return transaction(isolationLevel, 2, statement)
    }

    /**
     * Executes given statement in the scope of transaction with the transaction level specified at the creation time.
     * @param statement to be executed in the scope of this transaction.
     */
    fun <T> transaction(statement: DatabaseTransaction.() -> T): T = transaction(defaultIsolationLevel, statement)

    private fun <T> transaction(isolationLevel: TransactionIsolationLevel, recoverableFailureTolerance: Int, statement: DatabaseTransaction.() -> T): T {
        val outer = contextTransactionOrNull
        return if (outer != null) {
            outer.statement()
        } else {
            inTopLevelTransaction(isolationLevel, recoverableFailureTolerance, statement)
        }
    }

    private fun <T> inTopLevelTransaction(isolationLevel: TransactionIsolationLevel, recoverableFailureTolerance: Int, statement: DatabaseTransaction.() -> T): T {
        var recoverableFailureCount = 0
        fun <T> quietly(task: () -> T) = try {
            task()
        } catch (t: Throwable) {
            log.warn("Cleanup task failed:", t)
        }
        while (true) {
            val transaction = contextDatabase.currentOrNew(isolationLevel) // XXX: Does this code really support statement changing the contextDatabase?
            try {
                val answer = transaction.statement()
                transaction.commit()
                return answer
            } catch (e: SQLException) {
                quietly(transaction::rollback)
                if (++recoverableFailureCount > recoverableFailureTolerance) throw e
                log.warn("Caught failure, will retry:", e)
            } catch (e: Throwable) {
                quietly(transaction::rollback)
                throw e
            } finally {
                quietly(transaction::close)
            }
        }
    }

    override fun close() {
        // DataSource doesn't implement AutoCloseable so we just have to hope that the implementation does so that we can close it
        (dataSource as? AutoCloseable)?.close()
    }
}

/**
 * Buffer observations until after the current database transaction has been closed.  Observations are never
 * dropped, simply delayed.
 *
 * Primarily for use by component authors to publish observations during database transactions without racing against
 * closing the database transaction.
 *
 * For examples, see the call hierarchy of this function.
 */
fun <T : Any> rx.Observer<T>.bufferUntilDatabaseCommit(): rx.Observer<T> {
    val currentTxId = contextTransaction.id
    val databaseTxBoundary: Observable<CordaPersistence.Boundary> = contextDatabase.transactionBoundaries.first { it.txId == currentTxId }
    val subject = UnicastSubject.create<T>()
    subject.delaySubscription(databaseTxBoundary).subscribe(this)
    databaseTxBoundary.doOnCompleted { subject.onCompleted() }
    return subject
}

// A subscriber that delegates to multiple others, wrapping a database transaction around the combination.
private class DatabaseTransactionWrappingSubscriber<U>(private val db: CordaPersistence?) : Subscriber<U>() {
    // Some unsubscribes happen inside onNext() so need something that supports concurrent modification.
    val delegates = CopyOnWriteArrayList<Subscriber<in U>>()

    fun forEachSubscriberWithDbTx(block: Subscriber<in U>.() -> Unit) {
        (db ?: contextDatabase).transaction {
            delegates.filter { !it.isUnsubscribed }.forEach {
                it.block()
            }
        }
    }

    override fun onCompleted() = forEachSubscriberWithDbTx { onCompleted() }

    override fun onError(e: Throwable?) = forEachSubscriberWithDbTx { onError(e) }

    override fun onNext(s: U) = forEachSubscriberWithDbTx { onNext(s) }

    override fun onStart() = forEachSubscriberWithDbTx { onStart() }

    fun cleanUp() {
        if (delegates.removeIf { it.isUnsubscribed }) {
            if (delegates.isEmpty()) {
                unsubscribe()
            }
        }
    }
}

// A subscriber that wraps another but does not pass on observations to it.
private class NoOpSubscriber<U>(t: Subscriber<in U>) : Subscriber<U>(t) {
    override fun onCompleted() {}
    override fun onError(e: Throwable?) {}
    override fun onNext(s: U) {}
}

/**
 * Wrap delivery of observations in a database transaction.  Multiple subscribers will receive the observations inside
 * the same database transaction.  This also lazily subscribes to the source [rx.Observable] to preserve any buffering
 * that might be in place.
 */
fun <T : Any> rx.Observable<T>.wrapWithDatabaseTransaction(db: CordaPersistence? = null): rx.Observable<T> {
    var wrappingSubscriber = DatabaseTransactionWrappingSubscriber<T>(db)
    // Use lift to add subscribers to a special subscriber that wraps a database transaction around observations.
    // Each subscriber will be passed to this lambda when they subscribe, at which point we add them to wrapping subscriber.
    return this.lift { toBeWrappedInDbTx: Subscriber<in T> ->
        // Add the subscriber to the wrapping subscriber, which will invoke the original subscribers together inside a database transaction.
        wrappingSubscriber.delegates.add(toBeWrappedInDbTx)
        // If we are the first subscriber, return the shared subscriber, otherwise return a subscriber that does nothing.
        if (wrappingSubscriber.delegates.size == 1) wrappingSubscriber else NoOpSubscriber(toBeWrappedInDbTx)
        // Clean up the shared list of subscribers when they unsubscribe.
    }.doOnUnsubscribe {
        wrappingSubscriber.cleanUp()
        // If cleanup removed the last subscriber reset the system, as future subscribers might need the stream again
        if (wrappingSubscriber.delegates.isEmpty()) {
            wrappingSubscriber = DatabaseTransactionWrappingSubscriber(db)
        }
    }
}

fun parserTransactionIsolationLevel(property: String?): Int =
        when (property) {
            "none" -> Connection.TRANSACTION_NONE
            "readUncommitted" -> Connection.TRANSACTION_READ_UNCOMMITTED
            "readCommitted" -> Connection.TRANSACTION_READ_COMMITTED
            "repeatableRead" -> Connection.TRANSACTION_REPEATABLE_READ
            "serializable" -> Connection.TRANSACTION_SERIALIZABLE
            else -> {
                Connection.TRANSACTION_REPEATABLE_READ
            }
        }

fun isH2Database(jdbcUrl: String) = jdbcUrl.startsWith("jdbc:h2:")<|MERGE_RESOLUTION|>--- conflicted
+++ resolved
@@ -85,10 +85,10 @@
         }
     }
 
-<<<<<<< HEAD
     object DataSourceConfigTag {
         const val DATA_SOURCE_URL = "dataSource.url"
-=======
+    }
+
     fun currentOrNew(isolation: TransactionIsolationLevel = defaultIsolationLevel): DatabaseTransaction {
         return contextTransactionOrNull ?: newTransaction(isolation)
     }
@@ -97,7 +97,6 @@
         return DatabaseTransaction(isolation.jdbcValue, contextTransactionOrNull, this).also {
             contextTransactionOrNull = it
         }
->>>>>>> bbcafca9
     }
 
     /**

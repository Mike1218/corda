package net.corda.nodeapi.internal.cryptoservice.bouncycastle

import net.corda.core.crypto.Crypto
import net.corda.core.crypto.SignatureScheme
import net.corda.core.crypto.internal.cordaBouncyCastleProvider
import net.corda.core.crypto.newSecureRandom
import net.corda.core.crypto.sha256
import net.corda.nodeapi.internal.config.CertificateStore
import net.corda.nodeapi.internal.config.CertificateStoreSupplier
import net.corda.nodeapi.internal.crypto.ContentSignerBuilder
import net.corda.nodeapi.internal.crypto.X509Utilities
import net.corda.nodeapi.internal.cryptoservice.CryptoService
import net.corda.nodeapi.internal.cryptoservice.CryptoServiceException
import org.bouncycastle.operator.ContentSigner
import java.security.KeyPair
import java.security.KeyStore
import java.security.PublicKey
import java.security.Signature
import javax.security.auth.x500.X500Principal

/**
 * Basic implementation of a [CryptoService] that uses BouncyCastle for cryptographic operations
 * and a Java KeyStore in the form of [CertificateStore] to store private keys.
 * This service reuses the [NodeConfiguration.signingCertificateStore] to store keys.
 */
class BCCryptoService(private val legalName: X500Principal,
                      private val certificateStoreSupplier: CertificateStoreSupplier) : CryptoService() {

    // TODO check if keyStore exists.
    // TODO make it private when E2ETestKeyManagementService does not require direct access to the private key.
    var certificateStore: CertificateStore = certificateStoreSupplier.get(true)

    override fun _generateKeyPair(alias: String, scheme: SignatureScheme): PublicKey {
        try {
            val keyPair = Crypto.generateKeyPair(scheme)
            importKey(alias, keyPair)
            return keyPair.public
        } catch (e: Exception) {
            throw CryptoServiceException("Cannot generate key for alias $alias and signature scheme ${scheme.schemeCodeName} (id ${scheme.schemeNumberID})", e)
        }
    }

    override fun _containsKey(alias: String): Boolean {
        return certificateStore.contains(alias)
    }

    override fun _getPublicKey(alias: String): PublicKey {
        try {
            return certificateStore.query { getPublicKey(alias) }
        } catch (e: Exception) {
            throw CryptoServiceException("Cannot get public key for alias $alias", e)
        }
    }

<<<<<<< HEAD
    override fun sign(alias: String, data: ByteArray, signAlgorithm: String?): ByteArray {
=======
    override fun _sign(alias: String, data: ByteArray, signAlgorithm: String?): ByteArray {
>>>>>>> 14a20654
        try {
            return when(signAlgorithm) {
                null -> Crypto.doSign(certificateStore.query { getPrivateKey(alias, certificateStore.entryPassword) }, data)
                else -> signWithAlgorithm(alias, data, signAlgorithm)
            }
        } catch (e: Exception) {
            throw CryptoServiceException("Cannot sign using the key with alias $alias. SHA256 of data to be signed: ${data.sha256()}", e)
        }
    }

    private fun signWithAlgorithm(alias: String, data: ByteArray, signAlgorithm: String): ByteArray {
            val privateKey = certificateStore.query { getPrivateKey(alias, certificateStore.entryPassword) }
            val signature = Signature.getInstance(signAlgorithm, cordaBouncyCastleProvider)
            signature.initSign(privateKey, newSecureRandom())
            signature.update(data)
            return signature.sign()
    }

    override fun _getSigner(alias: String): ContentSigner {
        try {
            val privateKey = certificateStore.query { getPrivateKey(alias, certificateStore.entryPassword) }
            val signatureScheme = Crypto.findSignatureScheme(privateKey)
            return ContentSignerBuilder.build(signatureScheme, privateKey, Crypto.findProvider(signatureScheme.providerName), newSecureRandom())
        } catch (e: Exception) {
            throw CryptoServiceException("Cannot get Signer for key with alias $alias", e)
        }
    }

    override fun defaultIdentitySignatureScheme(): SignatureScheme {
        return X509Utilities.DEFAULT_IDENTITY_SIGNATURE_SCHEME
    }

    override fun defaultTLSSignatureScheme(): SignatureScheme {
        return X509Utilities.DEFAULT_TLS_SIGNATURE_SCHEME
    }

    /**
     * If a node is running in [NodeConfiguration.devMode] and for backwards compatibility purposes, the same [KeyStore]
     * is reused outside [BCCryptoService] to update certificate paths. [resyncKeystore] will sync [BCCryptoService]'s
     * loaded [certificateStore] in memory with the contents of the corresponding [KeyStore] file.
     */
    fun resyncKeystore() {
        certificateStore = certificateStoreSupplier.get(true)
    }

    /** Import an already existing [KeyPair] to this [CryptoService]. */
    fun importKey(alias: String, keyPair: KeyPair) {
        try {
            // Store a self-signed certificate, as Keystore requires to store certificates instead of public keys.
            // We could probably add a null cert, but we store a self-signed cert that will be used to retrieve the public key.
            val cert = X509Utilities.createSelfSignedCACertificate(legalName, keyPair)
            certificateStore.query { setPrivateKey(alias, keyPair.private, listOf(cert), certificateStore.entryPassword) }
        } catch (e: Exception) {
            throw CryptoServiceException("Cannot import key with alias $alias", e)
        }
    }
}<|MERGE_RESOLUTION|>--- conflicted
+++ resolved
@@ -52,11 +52,7 @@
         }
     }
 
-<<<<<<< HEAD
-    override fun sign(alias: String, data: ByteArray, signAlgorithm: String?): ByteArray {
-=======
     override fun _sign(alias: String, data: ByteArray, signAlgorithm: String?): ByteArray {
->>>>>>> 14a20654
         try {
             return when(signAlgorithm) {
                 null -> Crypto.doSign(certificateStore.query { getPrivateKey(alias, certificateStore.entryPassword) }, data)

--- conflicted
+++ resolved
@@ -110,16 +110,11 @@
         // its type, which we need to specify when making the call for the actual signing operation.
         // TODO if we can make absolutely sure that only the default algorithm is used here, we could skip the first call.
         val keyBundle = keyVaultClient.getKey(createIdentifier(alias))
-<<<<<<< HEAD
-=======
-        val algorithm = determineAlgorithm(keyBundle)
-        val result = keyVaultClient.sign(createIdentifier(alias), algorithm, hash)
-        detailedLogger.trace { "CryptoService(action=signing_end;alias=$alias;algorithm=$signAlgorithm)" }
->>>>>>> 4e413a4e
         val keyType = keyBundle.key().kty()
         val algorithm = determineAlgorithm(keyBundle, hashAlgo)
         val transformedHash = transformHash(hashAlgo, hash, keyType)
         val result = keyVaultClient.sign(createIdentifier(alias), algorithm, transformedHash)
+        detailedLogger.trace { "CryptoService(action=signing_end;alias=$alias;algorithm=$signAlgorithm)" }
         return when (keyType) {
             JsonWebKeyType.RSA, JsonWebKeyType.RSA_HSM -> result.result()
             JsonWebKeyType.EC, JsonWebKeyType.EC_HSM -> toSupportedSignature(result.result())

--- conflicted
+++ resolved
@@ -20,15 +20,12 @@
 import net.corda.node.internal.cordapp.CordappProviderImpl
 import net.corda.node.internal.cordapp.JarScanningCordappLoader
 import net.corda.testing.common.internal.testNetworkParameters
-<<<<<<< HEAD
 import net.corda.testing.core.*
 import net.corda.testing.driver.DriverDSL
-=======
 import net.corda.testing.core.DUMMY_BANK_A_NAME
 import net.corda.testing.core.DUMMY_NOTARY_NAME
 import net.corda.testing.core.SerializationEnvironmentRule
 import net.corda.testing.core.TestIdentity
->>>>>>> 6d4bdb84
 import net.corda.testing.driver.DriverParameters
 import net.corda.testing.driver.driver
 import net.corda.testing.internal.*
@@ -54,15 +51,11 @@
     private val appContext get() = provider.getAppContext(cordapp)
 
     private companion object {
-<<<<<<< HEAD
         @ClassRule
         @JvmField
         val databaseSchemas = IntegrationTestSchemas(DUMMY_BANK_A_NAME.toDatabaseSchemaName(), DUMMY_BANK_B_NAME.toDatabaseSchemaName(),
                 DUMMY_NOTARY_NAME.toDatabaseSchemaName())
 
-        private val logger = contextLogger()
-=======
->>>>>>> 6d4bdb84
         val isolatedJAR = AttachmentLoadingTests::class.java.getResource("isolated.jar")!!
         const val ISOLATED_CONTRACT_ID = "net.corda.finance.contracts.isolated.AnotherDummyContract"
 

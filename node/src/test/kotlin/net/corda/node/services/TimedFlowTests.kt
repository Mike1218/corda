package net.corda.node.services

import co.paralleluniverse.fibers.Suspendable
import com.nhaarman.mockito_kotlin.doReturn
import com.nhaarman.mockito_kotlin.mock
import com.nhaarman.mockito_kotlin.whenever
import net.corda.core.concurrent.CordaFuture
import net.corda.core.contracts.AlwaysAcceptAttachmentConstraint
import net.corda.core.contracts.StateRef
import net.corda.core.contracts.TimeWindow
import net.corda.core.crypto.SecureHash
import net.corda.core.flows.*
import net.corda.core.identity.CordaX500Name
import net.corda.core.identity.Party
import net.corda.core.internal.FlowIORequest
import net.corda.core.internal.bufferUntilSubscribed
import net.corda.core.internal.concurrent.openFuture
import net.corda.core.internal.notary.NotaryServiceFlow
import net.corda.core.internal.notary.SinglePartyNotaryService
import net.corda.core.internal.notary.UniquenessProvider
import net.corda.core.node.NotaryInfo
import net.corda.core.transactions.SignedTransaction
import net.corda.core.transactions.TransactionBuilder
import net.corda.core.utilities.ProgressTracker
import net.corda.core.utilities.minutes
import net.corda.core.utilities.seconds
import net.corda.node.services.api.ServiceHubInternal
import net.corda.node.services.config.FlowTimeoutConfiguration
import net.corda.node.services.config.NodeConfiguration
import net.corda.node.services.config.NotaryConfig
import net.corda.node.services.transactions.NonValidatingNotaryFlow
import net.corda.nodeapi.internal.DevIdentityGenerator
import net.corda.nodeapi.internal.network.NetworkParametersCopier
import net.corda.testing.common.internal.testNetworkParameters
import net.corda.testing.contracts.DummyContract
import net.corda.testing.core.dummyCommand
import net.corda.testing.core.singleIdentity
import net.corda.testing.internal.GlobalDatabaseRule
import net.corda.testing.internal.LogHelper
import net.corda.testing.node.InMemoryMessagingNetwork
import net.corda.testing.node.MockNetworkParameters
<<<<<<< HEAD
import net.corda.testing.node.MockNodeConfigOverrides
import net.corda.testing.node.internal.InternalMockNetwork
import net.corda.testing.node.internal.InternalMockNodeParameters
import net.corda.testing.node.internal.TestStartedNode
import net.corda.testing.node.internal.cordappsForPackages
import net.corda.testing.node.internal.startFlow
=======
import net.corda.testing.node.internal.*
import org.junit.AfterClass
>>>>>>> 8acc2f6d
import org.junit.Before
import org.junit.ClassRule
import org.junit.Test
import org.junit.rules.ExternalResource
import org.junit.rules.RuleChain
import java.security.PublicKey
import java.time.Duration
import java.util.concurrent.Future
import java.util.concurrent.TimeUnit
import java.util.concurrent.TimeoutException
import java.util.concurrent.atomic.AtomicInteger
import kotlin.test.assertNotEquals
import kotlin.test.assertTrue

class TimedFlowTestRule(val clusterSize: Int) : ExternalResource() {

    lateinit var mockNet: InternalMockNetwork
    lateinit var notary: Party
    lateinit var node: TestStartedNode
    lateinit var patientNode: TestStartedNode

    private fun startClusterAndNode(mockNet: InternalMockNetwork): Triple<Party, TestStartedNode, TestStartedNode> {
        val replicaIds = (0 until clusterSize)
        val serviceLegalName = CordaX500Name("Custom Notary", "Zurich", "CH")
        val notaryIdentity = DevIdentityGenerator.generateDistributedNotaryCompositeIdentity(
                replicaIds.map { mockNet.baseDirectory(mockNet.nextNodeId + it) },
                serviceLegalName)

        val networkParameters = NetworkParametersCopier(testNetworkParameters(listOf(NotaryInfo(notaryIdentity, false))))
        val notaryConfig = MockNetNotaryConfig(
                serviceLegalName = serviceLegalName,
                validating = false,
                className = TimedFlowTests.TestNotaryService::class.java.name
        )

        val notaryNodes = (0 until clusterSize).map {
            mockNet.createUnstartedNode(InternalMockNodeParameters(configOverrides = MockNodeConfigOverrides(
                    notary = notaryConfig
            )))
        }

        val aliceNode = mockNet.createUnstartedNode(
                InternalMockNodeParameters(
                        legalName = CordaX500Name("Alice", "AliceCorp", "GB"),
                        configOverrides = MockNodeConfigOverrides(flowTimeout = MockNetFlowTimeOut(2.seconds, 3, 1.0))
                )
        )

        val patientNode = mockNet.createUnstartedNode(
                InternalMockNodeParameters(
                        legalName = CordaX500Name("Bob", "BobCorp", "GB"),
                        configOverrides = MockNodeConfigOverrides(flowTimeout = MockNetFlowTimeOut(10.seconds, 3, 1.0))
                )
        )

        // MockNetwork doesn't support notary clusters, so we create all the nodes we need unstarted, and then install the
        // network-parameters in their directories before they're started.
        val nodes = (notaryNodes + aliceNode + patientNode).map { node ->
            networkParameters.install(mockNet.baseDirectory(node.id))
            node.start()
        }

        return Triple(notaryIdentity, nodes[nodes.lastIndex - 1], nodes.last())
    }


    override fun before() {
        mockNet = InternalMockNetwork(
                cordappsForAllNodes = cordappsForPackages("net.corda.testing.contracts", "net.corda.node.services"),
                defaultParameters = MockNetworkParameters().withServicePeerAllocationStrategy(InMemoryMessagingNetwork.ServicePeerAllocationStrategy.RoundRobin()),
                threadPerNode = true
        )
        val started = startClusterAndNode(mockNet)
        notary = started.first
        node = started.second
        patientNode = started.third
    }

    override fun after() {
        mockNet.stopNodes()
    }
}

class TimedFlowTests {
    companion object {
        /** A shared counter across all notary service nodes. */
        var requestsReceived: AtomicInteger = AtomicInteger(0)

        private val waitEtaThreshold: Duration = NotaryServiceFlow.defaultEstimatedWaitTime
        private var waitETA: Duration = waitEtaThreshold

        private val notary by lazy { globalRule.notary }
        private val node by lazy { globalRule.node }
        private val patientNode by lazy { globalRule.patientNode }

<<<<<<< HEAD

        init {
            LogHelper.setLevel("+net.corda.flow", "+net.corda.testing.node", "+net.corda.node.services.messaging")
        }

        /** node_0 for default notary created by mock network + alice + cluster size = 5 */
        private val globalDatabaseRule = GlobalDatabaseRule(listOf("node_0", "node_1", "node_2", "node_3"))

        /** The notary nodes don't run any consensus protocol, so 2 nodes are sufficient for the purpose of this test. */
        private val globalRule = TimedFlowTestRule(2)
=======
        @BeforeClass
        @JvmStatic
        fun setup() {
            mockNet = InternalMockNetwork(
                    cordappsForAllNodes = cordappsForPackages("net.corda.testing.contracts", "net.corda.node.services"),
                    defaultParameters = MockNetworkParameters().withServicePeerAllocationStrategy(InMemoryMessagingNetwork.ServicePeerAllocationStrategy.RoundRobin()),
                    threadPerNode = true
            )
            val started = startClusterAndNode(mockNet)
            notary = started.first
            node = started.second
            patientNode = started.third
        }

        @AfterClass
        @JvmStatic
        fun stopNodes() {
            mockNet.stopNodes()
        }

        private fun startClusterAndNode(mockNet: InternalMockNetwork): Triple<Party, TestStartedNode, TestStartedNode> {
            val replicaIds = (0 until CLUSTER_SIZE)
            val serviceLegalName = CordaX500Name("Custom Notary", "Zurich", "CH")
            val notaryIdentity = DevIdentityGenerator.generateDistributedNotaryCompositeIdentity(
                    replicaIds.map { mockNet.baseDirectory(mockNet.nextNodeId + it) },
                    serviceLegalName)

            val networkParameters = NetworkParametersCopier(testNetworkParameters(listOf(NotaryInfo(notaryIdentity, false))))
            val notaryConfig = mock<NotaryConfig> {
                whenever(it.serviceLegalName).thenReturn(serviceLegalName)
                whenever(it.validating).thenReturn(true)
                whenever(it.className).thenReturn(TestNotaryService::class.java.name)
            }

            val notaryNodes = (0 until CLUSTER_SIZE).map {
                mockNet.createUnstartedNode(InternalMockNodeParameters(configOverrides = {
                    doReturn(notaryConfig).whenever(it).notary
                }))
            }

            val aliceNode = mockNet.createUnstartedNode(
                    InternalMockNodeParameters(
                            legalName = CordaX500Name("Alice", "AliceCorp", "GB"),
                            configOverrides = { conf: NodeConfiguration ->
                                val retryConfig = FlowTimeoutConfiguration(1.seconds, 3, 1.0)
                                doReturn(retryConfig).whenever(conf).flowTimeout
                            }
                    )
            )

            val patientNode = mockNet.createUnstartedNode(
                    InternalMockNodeParameters(
                            legalName = CordaX500Name("Bob", "BobCorp", "GB"),
                            configOverrides = { conf: NodeConfiguration ->
                                val retryConfig = FlowTimeoutConfiguration(10.seconds, 3, 1.0)
                                doReturn(retryConfig).whenever(conf).flowTimeout
                            }
                    )
            )

            // MockNetwork doesn't support notary clusters, so we create all the nodes we need unstarted, and then install the
            // network-parameters in their directories before they're started.
            val nodes = (notaryNodes + aliceNode + patientNode).map { node ->
                networkParameters.install(mockNet.baseDirectory(node.id))
                node.start()
            }
>>>>>>> 8acc2f6d

        @ClassRule
        @JvmField
        val ruleChain = RuleChain.outerRule(globalDatabaseRule).around(globalRule)
    }

    @Before
    fun resetCounter() {
        requestsReceived = AtomicInteger(0)
    }

    @Test
    fun `timed flows are restarted`() {
        node.run {
            val issueTx = signInitialTransaction(notary) {
                setTimeWindow(services.clock.instant(), 30.seconds)
                addOutputState(DummyContract.SingleOwnerState(owner = info.singleIdentity()), DummyContract.PROGRAM_ID, AlwaysAcceptAttachmentConstraint)
            }
            val flow = NotaryFlow.Client(issueTx)
            val progressTracker = flow.progressTracker
            assertNotEquals(ProgressTracker.DONE, progressTracker.currentStep)
            val progressTrackerDone = getDoneFuture(progressTracker)

            val notarySignatures = services.startFlow(flow).resultFuture.get()
            (issueTx + notarySignatures).verifyRequiredSignatures()
            progressTrackerDone.get()
        }
    }

    @Test
    fun `timed sub-flows are restarted`() {
        node.run {
            val issueTx = signInitialTransaction(notary) {
                setTimeWindow(services.clock.instant(), 30.seconds)
                addOutputState(DummyContract.SingleOwnerState(owner = info.singleIdentity()), DummyContract.PROGRAM_ID, AlwaysAcceptAttachmentConstraint)
            }
            val flow = FinalityFlow(issueTx, emptyList())
            val progressTracker = flow.progressTracker
            assertNotEquals(ProgressTracker.DONE, progressTracker.currentStep)
            val progressTrackerDone = getDoneFuture(flow.progressTracker)

            val stx = services.startFlow(flow).resultFuture.get()
            stx.verifyRequiredSignatures()
            progressTrackerDone.get()
        }
    }

    @Test
    fun `timed flow can update its ETA`() {
        try {
            waitETA = 10.minutes
            node.run {
                val issueTx = signInitialTransaction(notary) {
                    setTimeWindow(services.clock.instant(), 30.seconds)
                    addOutputState(DummyContract.SingleOwnerState(owner = info.singleIdentity()), DummyContract.PROGRAM_ID, AlwaysAcceptAttachmentConstraint)
                }
                val flow = NotaryFlow.Client(issueTx)
                val progressTracker = flow.progressTracker
                assertNotEquals(ProgressTracker.DONE, progressTracker.currentStep)
                val progressTrackerDone = getDoneFuture(progressTracker)

                val resultFuture = services.startFlow(flow).resultFuture
                var exceptionThrown = false
                try {
                    resultFuture.get(3, TimeUnit.SECONDS)
                } catch (e: TimeoutException) {
                    exceptionThrown = true
                }
                assertTrue(exceptionThrown)
                flow.stateMachine.updateTimedFlowTimeout(2)
                val notarySignatures = resultFuture.get(10, TimeUnit.SECONDS)
                (issueTx + notarySignatures).verifyRequiredSignatures()
                progressTrackerDone.get()
            }
        } finally {
            waitETA = waitEtaThreshold
        }
    }

    @Test
    fun `timed flow cannot update its ETA to less than default`() {
        try {
            waitETA = 1.seconds
            patientNode.run {
                val issueTx = signInitialTransaction(notary) {
                    setTimeWindow(services.clock.instant(), 30.seconds)
                    addOutputState(DummyContract.SingleOwnerState(owner = info.singleIdentity()), DummyContract.PROGRAM_ID, AlwaysAcceptAttachmentConstraint)
                }
                val flow = NotaryFlow.Client(issueTx)
                val progressTracker = flow.progressTracker
                assertNotEquals(ProgressTracker.DONE, progressTracker.currentStep)
                val progressTrackerDone = getDoneFuture(progressTracker)

                val resultFuture = services.startFlow(flow).resultFuture
                flow.stateMachine.updateTimedFlowTimeout(1)
                var exceptionThrown = false
                try {
                    resultFuture.get(3, TimeUnit.SECONDS)
                } catch (e: TimeoutException) {
                    exceptionThrown = true
                }
                assertTrue(exceptionThrown)
                val notarySignatures = resultFuture.get(10, TimeUnit.SECONDS)
                (issueTx + notarySignatures).verifyRequiredSignatures()
                progressTrackerDone.get()
            }
        } finally {
            waitETA = waitEtaThreshold
        }
    }

    private fun TestStartedNode.signInitialTransaction(notary: Party, block: TransactionBuilder.() -> Any?): SignedTransaction {
        return services.signInitialTransaction(
                TransactionBuilder(notary).apply {
                    addCommand(dummyCommand(services.myInfo.singleIdentity().owningKey))
                    block()
                }
        )
    }

    /** Returns a future that completes when the [progressTracker] reaches the [ProgressTracker.DONE] step. */
    private fun getDoneFuture(progressTracker: ProgressTracker): Future<ProgressTracker.Change> {
        return progressTracker.changes.takeFirst {
            it.progressTracker.currentStep == ProgressTracker.DONE
        }.bufferUntilSubscribed().toBlocking().toFuture()
    }

    /**
     * A test notary service that will just stop forever the first time you invoke its commitInputStates method and will succeed the
     * second time around.
     */
    class TestNotaryService(override val services: ServiceHubInternal, override val notaryIdentityKey: PublicKey) : SinglePartyNotaryService() {
        override val uniquenessProvider = object : UniquenessProvider {
            /** A dummy commit method that immediately returns a success message. */
            override fun commit(states: List<StateRef>, txId: SecureHash, callerIdentity: Party, requestSignature: NotarisationRequestSignature, timeWindow: TimeWindow?, references: List<StateRef>): CordaFuture<UniquenessProvider.Result> {
                return openFuture<UniquenessProvider.Result>().apply {
                    set(UniquenessProvider.Result.Success)
                }
            }

            override fun getEta(numStates: Int): Duration = waitETA
        }

        @Suspendable
        override fun commitInputStates(inputs: List<StateRef>, txId: SecureHash, caller: Party, requestSignature: NotarisationRequestSignature, timeWindow: TimeWindow?, references: List<StateRef>) {
            val callingFlow = FlowLogic.currentTopLevel
                    ?: throw IllegalStateException("This method should be invoked in a flow context.")

            if (requestsReceived.getAndIncrement() == 0) {
                log.info("Ignoring")
                // Waiting forever
                callingFlow.stateMachine.suspend(FlowIORequest.WaitForLedgerCommit(SecureHash.randomSHA256()), false)
            } else {
                log.info("Processing")
                super.commitInputStates(inputs, txId, caller, requestSignature, timeWindow, references)
            }
        }

        override fun createServiceFlow(otherPartySession: FlowSession): FlowLogic<Void?> = NonValidatingNotaryFlow(otherPartySession, this, waitEtaThreshold)
        override fun start() {}
        override fun stop() {}
    }
}<|MERGE_RESOLUTION|>--- conflicted
+++ resolved
@@ -9,7 +9,11 @@
 import net.corda.core.contracts.StateRef
 import net.corda.core.contracts.TimeWindow
 import net.corda.core.crypto.SecureHash
-import net.corda.core.flows.*
+import net.corda.core.flows.FinalityFlow
+import net.corda.core.flows.FlowLogic
+import net.corda.core.flows.FlowSession
+import net.corda.core.flows.NotarisationRequestSignature
+import net.corda.core.flows.NotaryFlow
 import net.corda.core.identity.CordaX500Name
 import net.corda.core.identity.Party
 import net.corda.core.internal.FlowIORequest
@@ -38,18 +42,17 @@
 import net.corda.testing.internal.GlobalDatabaseRule
 import net.corda.testing.internal.LogHelper
 import net.corda.testing.node.InMemoryMessagingNetwork
+import net.corda.testing.node.MockNetFlowTimeOut
+import net.corda.testing.node.MockNetNotaryConfig
 import net.corda.testing.node.MockNetworkParameters
-<<<<<<< HEAD
 import net.corda.testing.node.MockNodeConfigOverrides
 import net.corda.testing.node.internal.InternalMockNetwork
 import net.corda.testing.node.internal.InternalMockNodeParameters
 import net.corda.testing.node.internal.TestStartedNode
 import net.corda.testing.node.internal.cordappsForPackages
 import net.corda.testing.node.internal.startFlow
-=======
 import net.corda.testing.node.internal.*
 import org.junit.AfterClass
->>>>>>> 8acc2f6d
 import org.junit.Before
 import org.junit.ClassRule
 import org.junit.Test
@@ -79,29 +82,35 @@
                 serviceLegalName)
 
         val networkParameters = NetworkParametersCopier(testNetworkParameters(listOf(NotaryInfo(notaryIdentity, false))))
-        val notaryConfig = MockNetNotaryConfig(
-                serviceLegalName = serviceLegalName,
-                validating = false,
-                className = TimedFlowTests.TestNotaryService::class.java.name
-        )
+        val notaryConfig = mock<NotaryConfig> {
+            whenever(it.serviceLegalName).thenReturn(serviceLegalName)
+            whenever(it.validating).thenReturn(true)
+            whenever(it.className).thenReturn(TimedFlowTests.TestNotaryService::class.java.name)
+        }
 
         val notaryNodes = (0 until clusterSize).map {
-            mockNet.createUnstartedNode(InternalMockNodeParameters(configOverrides = MockNodeConfigOverrides(
-                    notary = notaryConfig
-            )))
+            mockNet.createUnstartedNode(InternalMockNodeParameters(configOverrides = {
+                doReturn(notaryConfig).whenever(it).notary
+            }))
         }
 
         val aliceNode = mockNet.createUnstartedNode(
                 InternalMockNodeParameters(
                         legalName = CordaX500Name("Alice", "AliceCorp", "GB"),
-                        configOverrides = MockNodeConfigOverrides(flowTimeout = MockNetFlowTimeOut(2.seconds, 3, 1.0))
+                        configOverrides = { conf: NodeConfiguration ->
+                            val retryConfig = FlowTimeoutConfiguration(1.seconds, 3, 1.0)
+                            doReturn(retryConfig).whenever(conf).flowTimeout
+                        }
                 )
         )
 
         val patientNode = mockNet.createUnstartedNode(
                 InternalMockNodeParameters(
                         legalName = CordaX500Name("Bob", "BobCorp", "GB"),
-                        configOverrides = MockNodeConfigOverrides(flowTimeout = MockNetFlowTimeOut(10.seconds, 3, 1.0))
+                        configOverrides = { conf: NodeConfiguration ->
+                            val retryConfig = FlowTimeoutConfiguration(10.seconds, 3, 1.0)
+                            doReturn(retryConfig).whenever(conf).flowTimeout
+                        }
                 )
         )
 
@@ -145,7 +154,6 @@
         private val node by lazy { globalRule.node }
         private val patientNode by lazy { globalRule.patientNode }
 
-<<<<<<< HEAD
 
         init {
             LogHelper.setLevel("+net.corda.flow", "+net.corda.testing.node", "+net.corda.node.services.messaging")
@@ -156,74 +164,6 @@
 
         /** The notary nodes don't run any consensus protocol, so 2 nodes are sufficient for the purpose of this test. */
         private val globalRule = TimedFlowTestRule(2)
-=======
-        @BeforeClass
-        @JvmStatic
-        fun setup() {
-            mockNet = InternalMockNetwork(
-                    cordappsForAllNodes = cordappsForPackages("net.corda.testing.contracts", "net.corda.node.services"),
-                    defaultParameters = MockNetworkParameters().withServicePeerAllocationStrategy(InMemoryMessagingNetwork.ServicePeerAllocationStrategy.RoundRobin()),
-                    threadPerNode = true
-            )
-            val started = startClusterAndNode(mockNet)
-            notary = started.first
-            node = started.second
-            patientNode = started.third
-        }
-
-        @AfterClass
-        @JvmStatic
-        fun stopNodes() {
-            mockNet.stopNodes()
-        }
-
-        private fun startClusterAndNode(mockNet: InternalMockNetwork): Triple<Party, TestStartedNode, TestStartedNode> {
-            val replicaIds = (0 until CLUSTER_SIZE)
-            val serviceLegalName = CordaX500Name("Custom Notary", "Zurich", "CH")
-            val notaryIdentity = DevIdentityGenerator.generateDistributedNotaryCompositeIdentity(
-                    replicaIds.map { mockNet.baseDirectory(mockNet.nextNodeId + it) },
-                    serviceLegalName)
-
-            val networkParameters = NetworkParametersCopier(testNetworkParameters(listOf(NotaryInfo(notaryIdentity, false))))
-            val notaryConfig = mock<NotaryConfig> {
-                whenever(it.serviceLegalName).thenReturn(serviceLegalName)
-                whenever(it.validating).thenReturn(true)
-                whenever(it.className).thenReturn(TestNotaryService::class.java.name)
-            }
-
-            val notaryNodes = (0 until CLUSTER_SIZE).map {
-                mockNet.createUnstartedNode(InternalMockNodeParameters(configOverrides = {
-                    doReturn(notaryConfig).whenever(it).notary
-                }))
-            }
-
-            val aliceNode = mockNet.createUnstartedNode(
-                    InternalMockNodeParameters(
-                            legalName = CordaX500Name("Alice", "AliceCorp", "GB"),
-                            configOverrides = { conf: NodeConfiguration ->
-                                val retryConfig = FlowTimeoutConfiguration(1.seconds, 3, 1.0)
-                                doReturn(retryConfig).whenever(conf).flowTimeout
-                            }
-                    )
-            )
-
-            val patientNode = mockNet.createUnstartedNode(
-                    InternalMockNodeParameters(
-                            legalName = CordaX500Name("Bob", "BobCorp", "GB"),
-                            configOverrides = { conf: NodeConfiguration ->
-                                val retryConfig = FlowTimeoutConfiguration(10.seconds, 3, 1.0)
-                                doReturn(retryConfig).whenever(conf).flowTimeout
-                            }
-                    )
-            )
-
-            // MockNetwork doesn't support notary clusters, so we create all the nodes we need unstarted, and then install the
-            // network-parameters in their directories before they're started.
-            val nodes = (notaryNodes + aliceNode + patientNode).map { node ->
-                networkParameters.install(mockNet.baseDirectory(node.id))
-                node.start()
-            }
->>>>>>> 8acc2f6d
 
         @ClassRule
         @JvmField

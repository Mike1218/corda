package net.corda.node.services.messaging

import com.nhaarman.mockito_kotlin.doReturn
import com.nhaarman.mockito_kotlin.whenever
import net.corda.core.context.AuthServiceId
import net.corda.core.crypto.generateKeyPair
import net.corda.core.concurrent.CordaFuture
import com.codahale.metrics.MetricRegistry
import net.corda.core.crypto.generateKeyPair
import net.corda.core.internal.concurrent.openFuture
import net.corda.core.utilities.NetworkHostAndPort
import net.corda.node.internal.configureDatabase
import net.corda.node.internal.security.RPCSecurityManager
import net.corda.node.internal.security.RPCSecurityManagerImpl
import net.corda.node.services.config.CertChainPolicyConfig
import net.corda.node.services.config.NodeConfiguration
import net.corda.node.services.config.configureWithDevSSLCertificate
import net.corda.node.services.network.NetworkMapCacheImpl
import net.corda.node.services.network.PersistentNetworkMapCache
import net.corda.node.services.transactions.PersistentUniquenessProvider
import net.corda.node.utilities.AffinityExecutor.ServiceAffinityExecutor
import net.corda.nodeapi.internal.persistence.CordaPersistence
import net.corda.nodeapi.internal.persistence.DatabaseConfig
import net.corda.testing.*
import net.corda.testing.internal.LogHelper
import net.corda.testing.internal.rigorousMock
import net.corda.testing.node.MockServices.Companion.MOCK_VERSION_INFO
import net.corda.testing.node.MockServices.Companion.makeTestDataSourceProperties
import org.assertj.core.api.Assertions.assertThat
import org.assertj.core.api.Assertions.assertThatThrownBy
import org.junit.After
import org.junit.Before
import org.junit.Rule
import org.junit.Test
import org.junit.rules.TemporaryFolder
import java.net.ServerSocket
import java.util.concurrent.BlockingQueue
import java.util.concurrent.LinkedBlockingQueue
import java.util.concurrent.TimeUnit.MILLISECONDS
import kotlin.concurrent.thread
import kotlin.test.assertEquals
import kotlin.test.assertNull

class ArtemisMessagingTests {
    companion object {
        const val TOPIC = "platform.self"
    }

    @Rule
    @JvmField
    val testSerialization = SerializationEnvironmentRule()

    @Rule
    @JvmField
    val temporaryFolder = TemporaryFolder()

    private val serverPort = freePort()
    private val rpcPort = freePort()
    private val identity = generateKeyPair()

    private lateinit var config: NodeConfiguration
    private lateinit var database: CordaPersistence
    private lateinit var securityManager: RPCSecurityManager
    private var messagingClient: P2PMessagingClient? = null
    private var messagingServer: ArtemisMessagingServer? = null

    private lateinit var networkMapCache: NetworkMapCacheImpl

    @Before
    fun setUp() {
        securityManager = RPCSecurityManagerImpl.fromUserList(users = emptyList(), id = AuthServiceId("TEST"))
        abstract class AbstractNodeConfiguration : NodeConfiguration
        config = rigorousMock<AbstractNodeConfiguration>().also {
            doReturn(temporaryFolder.root.toPath()).whenever(it).baseDirectory
            doReturn(ALICE_NAME).whenever(it).myLegalName
            doReturn("trustpass").whenever(it).trustStorePassword
            doReturn("cordacadevpass").whenever(it).keyStorePassword
            doReturn("").whenever(it).exportJMXto
            doReturn(emptyList<CertChainPolicyConfig>()).whenever(it).certificateChainCheckPolicies
            doReturn(5).whenever(it).messageRedeliveryDelaySeconds
            doReturn(true).whenever(it).useAMQPBridges
        }
        LogHelper.setLevel(PersistentUniquenessProvider::class)
<<<<<<< HEAD
        database = configureDatabase(makeTestDataSourceProperties(), DatabaseConfig(runMigration = true), rigorousMock())
        networkMapCache = NetworkMapCacheImpl(PersistentNetworkMapCache(database, emptyList()), rigorousMock())
=======
        database = configureDatabase(makeTestDataSourceProperties(), DatabaseConfig(), rigorousMock())
        networkMapCache = NetworkMapCacheImpl(PersistentNetworkMapCache(database, emptyList()).start(), rigorousMock())
>>>>>>> fca0afe5
    }

    @After
    fun cleanUp() {
        messagingClient?.stop()
        messagingServer?.stop()
        database.close()
        LogHelper.reset(PersistentUniquenessProvider::class)
    }

    @Test
    fun `server starting with the port already bound should throw`() {
        ServerSocket(serverPort).use {
            val messagingServer = createMessagingServer()
            assertThatThrownBy { messagingServer.start() }
        }
    }

    @Test
    fun `client should connect to remote server`() {
        val remoteServerAddress = freeLocalHostAndPort()

        createMessagingServer(remoteServerAddress.port).start()
        createMessagingClient(server = remoteServerAddress)
        startNodeMessagingClient()
    }

    @Test
    fun `client should throw if remote server not found`() {
        val serverAddress = freeLocalHostAndPort()
        val invalidServerAddress = freeLocalHostAndPort()

        createMessagingServer(serverAddress.port).start()

        messagingClient = createMessagingClient(server = invalidServerAddress)
        assertThatThrownBy { startNodeMessagingClient() }
        messagingClient = null
    }

    @Test
    fun `client should connect to local server`() {
        createMessagingServer().start()
        createMessagingClient()
        startNodeMessagingClient()
    }

    @Test
    fun `client should be able to send message to itself`() {
        val (messagingClient, receivedMessages) = createAndStartClientAndServer()
        val message = messagingClient.createMessage(TOPIC, data = "first msg".toByteArray())
        messagingClient.send(message, messagingClient.myAddress)

        val actual: Message = receivedMessages.take()
        assertEquals("first msg", String(actual.data.bytes))
        assertNull(receivedMessages.poll(200, MILLISECONDS))
    }

    @Test
    fun `platform version is included in the message`() {
        val (messagingClient, receivedMessages) = createAndStartClientAndServer(platformVersion = 3)
        val message = messagingClient.createMessage(TOPIC, data = "first msg".toByteArray())
        messagingClient.send(message, messagingClient.myAddress)

        val received = receivedMessages.take()
        assertThat(received.platformVersion).isEqualTo(3)
    }

    private fun startNodeMessagingClient() {
        messagingClient!!.start()
    }

    private fun createAndStartClientAndServer(platformVersion: Int = 1): Pair<P2PMessagingClient, BlockingQueue<ReceivedMessage>> {
        val receivedMessages = LinkedBlockingQueue<ReceivedMessage>()

        createMessagingServer().start()

        val messagingClient = createMessagingClient(platformVersion = platformVersion)
        startNodeMessagingClient()
        messagingClient.addMessageHandler(TOPIC) { message, _, handle ->
            handle.acknowledge() // We ACK first so that if it fails we won't get a duplicate in [receivedMessages]
            receivedMessages.add(message)
        }
        // Run after the handlers are added, otherwise (some of) the messages get delivered and discarded / dead-lettered.
        thread(isDaemon = true) { messagingClient.run() }

        return Pair(messagingClient, receivedMessages)
    }

    private fun createMessagingClient(server: NetworkHostAndPort = NetworkHostAndPort("localhost", serverPort), platformVersion: Int = 1, maxMessageSize: Int = MAX_MESSAGE_SIZE): P2PMessagingClient {
        return database.transaction {
            P2PMessagingClient(
                    config,
                    MOCK_VERSION_INFO.copy(platformVersion = platformVersion),
                    server,
                    identity.public,
                    ServiceAffinityExecutor("ArtemisMessagingTests", 1),
                    database,
                    maxMessageSize = maxMessageSize).apply {
                config.configureWithDevSSLCertificate()
                messagingClient = this
            }
        }
    }

    private fun createMessagingServer(local: Int = serverPort, rpc: Int = rpcPort, maxMessageSize: Int = MAX_MESSAGE_SIZE): ArtemisMessagingServer {
        return ArtemisMessagingServer(config, local, rpc, networkMapCache, securityManager, maxMessageSize).apply {
            config.configureWithDevSSLCertificate()
            messagingServer = this
        }
    }
}<|MERGE_RESOLUTION|>--- conflicted
+++ resolved
@@ -81,13 +81,8 @@
             doReturn(true).whenever(it).useAMQPBridges
         }
         LogHelper.setLevel(PersistentUniquenessProvider::class)
-<<<<<<< HEAD
         database = configureDatabase(makeTestDataSourceProperties(), DatabaseConfig(runMigration = true), rigorousMock())
-        networkMapCache = NetworkMapCacheImpl(PersistentNetworkMapCache(database, emptyList()), rigorousMock())
-=======
-        database = configureDatabase(makeTestDataSourceProperties(), DatabaseConfig(), rigorousMock())
         networkMapCache = NetworkMapCacheImpl(PersistentNetworkMapCache(database, emptyList()).start(), rigorousMock())
->>>>>>> fca0afe5
     }
 
     @After

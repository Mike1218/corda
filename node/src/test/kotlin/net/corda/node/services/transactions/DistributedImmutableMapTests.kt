--- conflicted
+++ resolved
@@ -89,11 +89,7 @@
     private fun createReplica(myAddress: NetworkHostAndPort, clusterAddress: NetworkHostAndPort? = null): CompletableFuture<Member> {
         val storage = Storage.builder().withStorageLevel(StorageLevel.MEMORY).build()
         val address = Address(myAddress.host, myAddress.port)
-<<<<<<< HEAD
-        val database = configureDatabase(makeTestDataSourceProperties(), DatabaseConfig(runMigration = true), rigorousMock())
-=======
-        val database = configureDatabase(makeTestDataSourceProperties(), DatabaseConfig(serverNameTablePrefix = "PORT_${myAddress.port}_"), rigorousMock(), NodeSchemaService(includeNotarySchemas = true))
->>>>>>> e699dad0
+        val database = configureDatabase(makeTestDataSourceProperties(), DatabaseConfig(runMigration = true), rigorousMock(), NodeSchemaService(includeNotarySchemas = true))
         databases.add(database)
         val stateMachineFactory = { DistributedImmutableMap(database, RaftUniquenessProvider.Companion::createMap) }
 

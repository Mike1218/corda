myLegalName = "Vast Global MegaCorp, Ltd"
emailAddress = "admin@company.com"
exportJMXto = "http"
keyStorePassword = "cordacadevpass"
trustStorePassword = "trustpass"
dataSourceProperties = {
    dataSourceClassName = org.h2.jdbcx.JdbcDataSource
    dataSource.url = "jdbc:h2:file:"${baseDirectory}"/persistence;DB_CLOSE_ON_EXIT=FALSE;LOCK_TIMEOUT=10000;WRITE_DELAY=100;AUTO_SERVER_PORT="${h2port}
    dataSource.user = sa
    dataSource.password = ""
}
database = {
    transactionIsolationLevel = "REPEATABLE_READ"
    exportHibernateJMXStatistics = "false"
}
devMode = true
h2port = 0
useTestClock = false
verifierType = InMemory
activeMQServer = {
    bridge = {
        retryIntervalMs = 5000
        retryIntervalMultiplier = 1.5
        maxRetryIntervalMin = 3
    }
}
<<<<<<< HEAD
enterpriseConfiguration = {
    mutualExclusionConfiguration = {
        on = false
        machineName = ""
        updateInterval = 20000
        waitInterval = 40000
    }
}
useAMQPBridges = true
=======
>>>>>>> e357a881
rpcSettings = {
    useSsl = false
    standAloneBroker = false
}<|MERGE_RESOLUTION|>--- conflicted
+++ resolved
@@ -24,7 +24,6 @@
         maxRetryIntervalMin = 3
     }
 }
-<<<<<<< HEAD
 enterpriseConfiguration = {
     mutualExclusionConfiguration = {
         on = false
@@ -33,9 +32,6 @@
         waitInterval = 40000
     }
 }
-useAMQPBridges = true
-=======
->>>>>>> e357a881
 rpcSettings = {
     useSsl = false
     standAloneBroker = false

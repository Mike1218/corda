--- conflicted
+++ resolved
@@ -25,7 +25,6 @@
         maxRetryIntervalMin = 3
     }
 }
-<<<<<<< HEAD
 enterpriseConfiguration = {
     mutualExclusionConfiguration = {
         on = false
@@ -34,6 +33,5 @@
         waitInterval = 40000
     }
 }
-=======
-useAMQPBridges = true
->>>>>>> 00a5e3db
+
+useAMQPBridges = true
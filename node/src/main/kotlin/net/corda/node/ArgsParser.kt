package net.corda.node

import com.typesafe.config.ConfigFactory
import joptsimple.OptionParser
import joptsimple.util.EnumConverter
import joptsimple.util.PathConverter
import net.corda.core.internal.CertRole
import net.corda.core.internal.div
import net.corda.core.internal.exists
import net.corda.node.services.config.ConfigHelper
import net.corda.node.services.config.NodeConfiguration
import net.corda.node.services.config.parseAsNodeConfiguration
import org.slf4j.event.Level
import java.io.PrintStream
import java.nio.file.Path
import java.nio.file.Paths

// NOTE: Do not use any logger in this class as args parsing is done before the logger is setup.
class ArgsParser {
    private val optionParser = OptionParser()
    // The intent of allowing a command line configurable directory and config path is to allow deployment flexibility.
    // Other general configuration should live inside the config file unless we regularly need temporary overrides on the command line
    private val baseDirectoryArg = optionParser
            .accepts("base-directory", "The node working directory where all the files are kept")
            .withRequiredArg()
            .defaultsTo(".")
    private val configFileArg = optionParser
            .accepts("config-file", "The path to the config file")
            .withRequiredArg()
            .defaultsTo("node.conf")
    private val loggerLevel = optionParser
            .accepts("logging-level", "Enable logging at this level and higher")
            .withRequiredArg()
            .withValuesConvertedBy(object : EnumConverter<Level>(Level::class.java) {})
            .defaultsTo(Level.INFO)
    private val logToConsoleArg = optionParser.accepts("log-to-console", "If set, prints logging to the console as well as to a file.")
    private val sshdServerArg = optionParser.accepts("sshd", "Enables SSHD server for node administration.")
    private val noLocalShellArg = optionParser.accepts("no-local-shell", "Do not start the embedded shell locally.")
    private val isRegistrationArg = optionParser.accepts("initial-registration", "Start initial node registration with Corda network to obtain certificate from the permissioning server.")
    private val networkRootTrustStorePathArg = optionParser.accepts("network-root-truststore", "Network root trust store obtained from network operator.")
            .withRequiredArg()
            .withValuesConvertedBy(PathConverter())
            .defaultsTo((Paths.get("certificates") / "network-root-truststore.jks"))
    private val networkRootTrustStorePasswordArg = optionParser.accepts("network-root-truststore-password", "Network root trust store password obtained from network operator.")
            .withRequiredArg()
    private val isVersionArg = optionParser.accepts("version", "Print the version and exit")
    private val justGenerateNodeInfoArg = optionParser.accepts("just-generate-node-info",
            "Perform the node start-up task necessary to generate its nodeInfo, save it to disk, then quit")
    private val bootstrapRaftClusterArg = optionParser.accepts("bootstrap-raft-cluster", "Bootstraps Raft cluster. The node forms a single node cluster (ignoring otherwise configured peer addresses), acting as a seed for other nodes to join the cluster.")
    private val helpArg = optionParser.accepts("help").forHelp()

    fun parse(vararg args: String): CmdLineOptions {
        val optionSet = optionParser.parse(*args)
        require(!optionSet.has(baseDirectoryArg) || !optionSet.has(configFileArg)) {
            "${baseDirectoryArg.options()[0]} and ${configFileArg.options()[0]} cannot be specified together"
        }
        val baseDirectory = Paths.get(optionSet.valueOf(baseDirectoryArg)).normalize().toAbsolutePath()
        val configFile = baseDirectory / optionSet.valueOf(configFileArg)
        val help = optionSet.has(helpArg)
        val loggingLevel = optionSet.valueOf(loggerLevel)
        val logToConsole = optionSet.has(logToConsoleArg)
        val isRegistration = optionSet.has(isRegistrationArg)
        val isVersion = optionSet.has(isVersionArg)
        val noLocalShell = optionSet.has(noLocalShellArg)
        val sshdServer = optionSet.has(sshdServerArg)
        val justGenerateNodeInfo = optionSet.has(justGenerateNodeInfoArg)
        val bootstrapRaftCluster = optionSet.has(bootstrapRaftClusterArg)
        val networkRootTrustStorePath = optionSet.valueOf(networkRootTrustStorePathArg)
        val networkRootTrustStorePassword = optionSet.valueOf(networkRootTrustStorePasswordArg)

        val registrationConfig = if (isRegistration) {
            requireNotNull(networkRootTrustStorePassword) { "Network root trust store password must be provided in registration mode." }
            require(networkRootTrustStorePath.exists()) { "Network root trust store path: '$networkRootTrustStorePath' doesn't exist" }
            NodeRegistrationOption(networkRootTrustStorePath, networkRootTrustStorePassword)
        } else {
            null
        }

        return CmdLineOptions(baseDirectory,
                configFile,
                help,
                loggingLevel,
                logToConsole,
                registrationConfig,
                isVersion,
                noLocalShell,
                sshdServer,
                justGenerateNodeInfo,
                bootstrapRaftCluster)
    }

    fun printHelp(sink: PrintStream) = optionParser.printHelpOn(sink)
}

data class NodeRegistrationOption(val networkRootTrustStorePath: Path, val networkRootTrustStorePassword: String)

data class CmdLineOptions(val baseDirectory: Path,
                          val configFile: Path,
                          val help: Boolean,
                          val loggingLevel: Level,
                          val logToConsole: Boolean,
                          val nodeRegistrationConfig: NodeRegistrationOption?,
                          val isVersion: Boolean,
                          val noLocalShell: Boolean,
                          val sshdServer: Boolean,
                          val justGenerateNodeInfo: Boolean,
                          val bootstrapRaftCluster: Boolean) {
    fun loadConfig(): NodeConfiguration {
<<<<<<< HEAD
        val config = ConfigHelper.loadConfig(baseDirectory, configFile, configOverrides = ConfigFactory.parseMap(
                mapOf("noLocalShell" to this.noLocalShell)
        )).parseAsNodeConfiguration()
        if (isRegistration) {
=======
        val config = ConfigHelper.loadConfig(baseDirectory, configFile).parseAsNodeConfiguration()
        if (nodeRegistrationConfig != null) {
>>>>>>> 94f73920
            requireNotNull(config.compatibilityZoneURL) { "Compatibility Zone Url must be provided in registration mode." }
        }
        return config
    }
}<|MERGE_RESOLUTION|>--- conflicted
+++ resolved
@@ -4,7 +4,6 @@
 import joptsimple.OptionParser
 import joptsimple.util.EnumConverter
 import joptsimple.util.PathConverter
-import net.corda.core.internal.CertRole
 import net.corda.core.internal.div
 import net.corda.core.internal.exists
 import net.corda.node.services.config.ConfigHelper
@@ -106,15 +105,10 @@
                           val justGenerateNodeInfo: Boolean,
                           val bootstrapRaftCluster: Boolean) {
     fun loadConfig(): NodeConfiguration {
-<<<<<<< HEAD
         val config = ConfigHelper.loadConfig(baseDirectory, configFile, configOverrides = ConfigFactory.parseMap(
                 mapOf("noLocalShell" to this.noLocalShell)
         )).parseAsNodeConfiguration()
-        if (isRegistration) {
-=======
-        val config = ConfigHelper.loadConfig(baseDirectory, configFile).parseAsNodeConfiguration()
         if (nodeRegistrationConfig != null) {
->>>>>>> 94f73920
             requireNotNull(config.compatibilityZoneURL) { "Compatibility Zone Url must be provided in registration mode." }
         }
         return config

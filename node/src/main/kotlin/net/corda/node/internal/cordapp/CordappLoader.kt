--- conflicted
+++ resolved
@@ -14,7 +14,10 @@
 import io.github.lukehutch.fastclasspathscanner.FastClasspathScanner
 import io.github.lukehutch.fastclasspathscanner.scanner.ScanResult
 import net.corda.core.cordapp.Cordapp
-<<<<<<< HEAD
+import net.corda.core.crypto.SecureHash
+import net.corda.core.crypto.sha256
+import net.corda.core.flows.*
+import net.corda.core.internal.*
 import net.corda.core.flows.ContractUpgradeFlow
 import net.corda.core.flows.FlowLogic
 import net.corda.core.flows.InitiatedBy
@@ -23,12 +26,6 @@
 import net.corda.core.flows.StartableByService
 import net.corda.core.internal.VisibleForTesting
 import net.corda.core.internal.copyTo
-=======
-import net.corda.core.crypto.SecureHash
-import net.corda.core.crypto.sha256
-import net.corda.core.flows.*
-import net.corda.core.internal.*
->>>>>>> 9efb1ecf
 import net.corda.core.internal.cordapp.CordappImpl
 import net.corda.core.internal.createDirectories
 import net.corda.core.internal.div
@@ -205,14 +202,9 @@
                 val uuid = UUID.randomUUID()
                 val cordappJar = cordappDir / "$scanPackage-$uuid.jar"
                 logger.info("Generating a test-only CorDapp of classes discovered for package $scanPackage in $url: $cordappJar")
-<<<<<<< HEAD
                 val manifest = createTestManifest(resource, scanPackage, uuid)
                 val scanDir = url.toPath()
                 JarOutputStream(cordappJar.outputStream(), manifest).use { jos ->
-=======
-                JarOutputStream(cordappJar.outputStream()).use { jos ->
-                    val scanDir = url.toPath()
->>>>>>> 9efb1ecf
                     scanDir.walk {
                         it.forEach {
                             val entryPath = "$resource/${scanDir.relativize(it).toString().replace('\\', '/')}"
@@ -246,26 +238,6 @@
                 ContractUpgradeFlow.Initiate::class.java,
                 ContractUpgradeFlow.Authorise::class.java,
                 ContractUpgradeFlow.Deauthorise::class.java)
-<<<<<<< HEAD
-=======
-
-        /** A Cordapp representing the core package which is not scanned automatically. */
-        @VisibleForTesting
-        internal val coreCordapp = CordappImpl(
-                contractClassNames = listOf(),
-                initiatedFlows = listOf(),
-                rpcFlows = coreRPCFlows,
-                serviceFlows = listOf(),
-                schedulableFlows = listOf(),
-                services = listOf(),
-                serializationWhitelists = listOf(),
-                serializationCustomSerializers = listOf(),
-                customSchemas = setOf(),
-                allFlows = listOf(),
-                jarPath = ContractUpgradeFlow.javaClass.protectionDomain.codeSource.location, // Core JAR location
-                jarHash = SecureHash.allOnesHash
-        )
->>>>>>> 9efb1ecf
     }
 
     private fun loadCordapps(): List<Cordapp> {
@@ -283,16 +255,13 @@
                     findPlugins(it),
                     findSerializers(scanResult),
                     findCustomSchemas(scanResult),
-<<<<<<< HEAD
                     url,
                     info,
                     name)
-=======
                     findAllFlows(scanResult),
                     it.url,
                     getJarHash(it.url)
             )
->>>>>>> 9efb1ecf
         }
     }
 

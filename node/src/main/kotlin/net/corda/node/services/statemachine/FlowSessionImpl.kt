/*
 * R3 Proprietary and Confidential
 *
 * Copyright (c) 2018 R3 Limited.  All rights reserved.
 *
 * The intellectual and technical concepts contained herein are proprietary to R3 and its suppliers and are protected by trade secret law.
 *
 * Distribution of this file or any portion thereof via any medium without the express permission of R3 is strictly prohibited.
 */

package net.corda.node.services.statemachine

import co.paralleluniverse.fibers.Fiber
import co.paralleluniverse.fibers.Suspendable
import net.corda.core.flows.FlowInfo
import net.corda.core.flows.FlowSession
import net.corda.core.identity.Party
import net.corda.core.internal.FlowIORequest
import net.corda.core.internal.FlowStateMachine
import net.corda.core.serialization.SerializationDefaults
import net.corda.core.serialization.SerializedBytes
import net.corda.core.serialization.serialize
import net.corda.core.utilities.NonEmptySet
import net.corda.core.utilities.UntrustworthyData
import net.corda.core.utilities.checkPayloadIs
<<<<<<< HEAD

class FlowSessionImpl(
        override val counterparty: Party,
        val sourceSessionId: SessionId
) : FlowSession() {

    override fun toString() = "FlowSessionImpl(counterparty=$counterparty, sourceSessionId=$sourceSessionId)"

    override fun equals(other: Any?): Boolean {
        return (other as? FlowSessionImpl)?.sourceSessionId == sourceSessionId
    }

=======

class FlowSessionImpl(
        override val counterparty: Party,
        val sourceSessionId: SessionId
) : FlowSession() {

    override fun toString() = "FlowSessionImpl(counterparty=$counterparty, sourceSessionId=$sourceSessionId)"

    override fun equals(other: Any?): Boolean {
        return (other as? FlowSessionImpl)?.sourceSessionId == sourceSessionId
    }

>>>>>>> 640e5c60
    override fun hashCode() = sourceSessionId.hashCode()

    private fun getFlowStateMachine(): FlowStateMachine<*> {
        return Fiber.currentFiber() as FlowStateMachine<*>
    }

    @Suspendable
    override fun getCounterpartyFlowInfo(maySkipCheckpoint: Boolean): FlowInfo {
        val request = FlowIORequest.GetFlowInfo(NonEmptySet.of(this))
        return getFlowStateMachine().suspend(request, maySkipCheckpoint)[this]!!
    }

    @Suspendable
    override fun getCounterpartyFlowInfo() = getCounterpartyFlowInfo(maySkipCheckpoint = false)

    @Suspendable
    override fun <R : Any> sendAndReceive(
            receiveType: Class<R>,
            payload: Any,
            maySkipCheckpoint: Boolean
    ): UntrustworthyData<R> {
        enforceNotPrimitive(receiveType)
        val request = FlowIORequest.SendAndReceive(
                sessionToMessage = mapOf(this to payload.serialize(context = SerializationDefaults.P2P_CONTEXT)),
                shouldRetrySend = false
        )
        val responseValues: Map<FlowSession, SerializedBytes<Any>> = getFlowStateMachine().suspend(request, maySkipCheckpoint)
        val responseForCurrentSession = responseValues[this]!!

        return responseForCurrentSession.checkPayloadIs(receiveType)
    }

    @Suspendable
    override fun <R : Any> sendAndReceive(receiveType: Class<R>, payload: Any) = sendAndReceive(receiveType, payload, maySkipCheckpoint = false)

    @Suspendable
    override fun <R : Any> receive(receiveType: Class<R>, maySkipCheckpoint: Boolean): UntrustworthyData<R> {
        enforceNotPrimitive(receiveType)
        val request = FlowIORequest.Receive(NonEmptySet.of(this))
        return getFlowStateMachine().suspend(request, maySkipCheckpoint)[this]!!.checkPayloadIs(receiveType)
    }

    @Suspendable
    override fun <R : Any> receive(receiveType: Class<R>) = receive(receiveType, maySkipCheckpoint = false)

    @Suspendable
    override fun send(payload: Any, maySkipCheckpoint: Boolean) {
        val request = FlowIORequest.Send(
                sessionToMessage = mapOf(this to payload.serialize(context = SerializationDefaults.P2P_CONTEXT)),
                shouldRetrySend = false
        )
        return getFlowStateMachine().suspend(request, maySkipCheckpoint)
    }

    @Suspendable
    override fun send(payload: Any) = send(payload, maySkipCheckpoint = false)

    private fun enforceNotPrimitive(type: Class<*>) {
        require(!type.isPrimitive) { "Cannot receive primitive type $type" }
    }
<<<<<<< HEAD
}
=======
}
>>>>>>> 640e5c60
<|MERGE_RESOLUTION|>--- conflicted
+++ resolved
@@ -23,7 +23,6 @@
 import net.corda.core.utilities.NonEmptySet
 import net.corda.core.utilities.UntrustworthyData
 import net.corda.core.utilities.checkPayloadIs
-<<<<<<< HEAD
 
 class FlowSessionImpl(
         override val counterparty: Party,
@@ -36,20 +35,6 @@
         return (other as? FlowSessionImpl)?.sourceSessionId == sourceSessionId
     }
 
-=======
-
-class FlowSessionImpl(
-        override val counterparty: Party,
-        val sourceSessionId: SessionId
-) : FlowSession() {
-
-    override fun toString() = "FlowSessionImpl(counterparty=$counterparty, sourceSessionId=$sourceSessionId)"
-
-    override fun equals(other: Any?): Boolean {
-        return (other as? FlowSessionImpl)?.sourceSessionId == sourceSessionId
-    }
-
->>>>>>> 640e5c60
     override fun hashCode() = sourceSessionId.hashCode()
 
     private fun getFlowStateMachine(): FlowStateMachine<*> {
@@ -110,8 +95,4 @@
     private fun enforceNotPrimitive(type: Class<*>) {
         require(!type.isPrimitive) { "Cannot receive primitive type $type" }
     }
-<<<<<<< HEAD
-}
-=======
-}
->>>>>>> 640e5c60
+}
package net.corda.node.services.config

import com.typesafe.config.Config
import net.corda.core.context.AuthServiceId
import net.corda.core.identity.CordaX500Name
import net.corda.core.utilities.NetworkHostAndPort
import net.corda.core.utilities.seconds
import net.corda.node.services.messaging.CertificateChainCheckPolicy
import net.corda.nodeapi.internal.persistence.DatabaseConfig
import net.corda.nodeapi.internal.config.User
import net.corda.nodeapi.internal.config.NodeSSLConfiguration
import net.corda.nodeapi.internal.config.parseAs
import java.net.URL
import java.nio.file.Path
import java.util.*

interface NodeConfiguration : NodeSSLConfiguration {
    // myLegalName should be only used in the initial network registration, we should use the name from the certificate instead of this.
    // TODO: Remove this so we don't accidentally use this identity in the code?
    val myLegalName: CordaX500Name
    val emailAddress: String
    val exportJMXto: String
    val dataSourceProperties: Properties
    val rpcUsers: List<User>
    val security: SecurityConfiguration?
    val devMode: Boolean
    val devModeOptions: DevModeOptions?
    val compatibilityZoneURL: URL?
    val certificateChainCheckPolicies: List<CertChainPolicyConfig>
    val verifierType: VerifierType
    val messageRedeliveryDelaySeconds: Int
    val notary: NotaryConfig?
    val activeMQServer: ActiveMqServerConfiguration
    val additionalNodeInfoPollingFrequencyMsec: Long
    // TODO Remove as this is only used by the driver
    val useHTTPS: Boolean
    val p2pAddress: NetworkHostAndPort
    val rpcAddress: NetworkHostAndPort?
    val messagingServerAddress: NetworkHostAndPort?
    val enterpriseConfiguration: EnterpriseConfiguration
    // TODO Move into DevModeOptions
    val useTestClock: Boolean get() = false
    val detectPublicIp: Boolean get() = true
    val sshd: SSHDConfiguration?
    val database: DatabaseConfig
    val relay: RelayConfiguration?
}

data class DevModeOptions(val disableCheckpointChecker: Boolean = false)

fun NodeConfiguration.shouldCheckCheckpoints(): Boolean {
    return this.devMode && this.devModeOptions?.disableCheckpointChecker != true
}

data class NotaryConfig(val validating: Boolean,
                        val raft: RaftConfig? = null,
                        val bftSMaRt: BFTSMaRtConfiguration? = null,
                        val custom: Boolean = false
) {
    init {
        require(raft == null || bftSMaRt == null || !custom) {
            "raft, bftSMaRt, and custom configs cannot be specified together"
        }
    }
    val isClusterConfig: Boolean get() = raft != null || bftSMaRt != null
}

data class RaftConfig(val nodeAddress: NetworkHostAndPort, val clusterAddresses: List<NetworkHostAndPort>)

/** @param exposeRaces for testing only, so its default is not in reference.conf but here. */
data class BFTSMaRtConfiguration(
        val replicaId: Int,
        val clusterAddresses: List<NetworkHostAndPort>,
        val debug: Boolean = false,
        val exposeRaces: Boolean = false
) {
    init {
        require(replicaId >= 0) { "replicaId cannot be negative" }
    }
}

data class BridgeConfiguration(val retryIntervalMs: Long,
                               val maxRetryIntervalMin: Long,
                               val retryIntervalMultiplier: Double)

data class ActiveMqServerConfiguration(val bridge: BridgeConfiguration)

fun Config.parseAsNodeConfiguration(): NodeConfiguration = this.parseAs<NodeConfigurationImpl>()

data class NodeConfigurationImpl(
        /** This is not retrieved from the config file but rather from a command line argument. */
        override val baseDirectory: Path,
        override val myLegalName: CordaX500Name,
        override val emailAddress: String,
        override val keyStorePassword: String,
        override val trustStorePassword: String,
        override val dataSourceProperties: Properties,
        override val compatibilityZoneURL: URL? = null,
        override val rpcUsers: List<User>,
        override val security : SecurityConfiguration? = null,
        override val verifierType: VerifierType,
        // TODO typesafe config supports the notion of durations. Make use of that by mapping it to java.time.Duration.
        // Then rename this to messageRedeliveryDelay and make it of type Duration
        override val messageRedeliveryDelaySeconds: Int = 30,
        override val useHTTPS: Boolean,
        override val p2pAddress: NetworkHostAndPort,
        override val rpcAddress: NetworkHostAndPort?,
        override val relay: RelayConfiguration?,
        // TODO This field is slightly redundant as p2pAddress is sufficient to hold the address of the node's MQ broker.
        // Instead this should be a Boolean indicating whether that broker is an internal one started by the node or an external one
        override val messagingServerAddress: NetworkHostAndPort?,
        override val enterpriseConfiguration: EnterpriseConfiguration,
        override val notary: NotaryConfig?,
        override val certificateChainCheckPolicies: List<CertChainPolicyConfig>,
        override val devMode: Boolean = false,
        override val devModeOptions: DevModeOptions? = null,
        override val useTestClock: Boolean = false,
        override val detectPublicIp: Boolean = true,
        override val activeMQServer: ActiveMqServerConfiguration,
        // TODO See TODO above. Rename this to nodeInfoPollingFrequency and make it of type Duration
        override val additionalNodeInfoPollingFrequencyMsec: Long = 5.seconds.toMillis(),
        override val sshd: SSHDConfiguration? = null,
        override val database: DatabaseConfig = DatabaseConfig(initialiseSchema = devMode, exportHibernateJMXStatistics = devMode)
        ) : NodeConfiguration {

    override val exportJMXto: String get() = "http"

    init {
        // This is a sanity feature do not remove.
        require(!useTestClock || devMode) { "Cannot use test clock outside of dev mode" }
        require(devModeOptions == null || devMode) { "Cannot use devModeOptions outside of dev mode" }
        require(myLegalName.commonName == null) { "Common name must be null: $myLegalName" }
        require(security == null || rpcUsers.isEmpty()) {
            "Cannot specify both 'rpcUsers' and 'security' in configuration"
        }
    }
}

enum class VerifierType {
    InMemory,
    OutOfProcess
}

enum class CertChainPolicyType {
    Any,
    RootMustMatch,
    LeafMustMatch,
    MustContainOneOf
}

data class CertChainPolicyConfig(val role: String, private val policy: CertChainPolicyType, private val trustedAliases: Set<String>) {
    val certificateChainCheckPolicy: CertificateChainCheckPolicy
        get() {
            return when (policy) {
                CertChainPolicyType.Any -> CertificateChainCheckPolicy.Any
                CertChainPolicyType.RootMustMatch -> CertificateChainCheckPolicy.RootMustMatch
                CertChainPolicyType.LeafMustMatch -> CertificateChainCheckPolicy.LeafMustMatch
                CertChainPolicyType.MustContainOneOf -> CertificateChainCheckPolicy.MustContainOneOf(trustedAliases)
            }
        }
}

data class SSHDConfiguration(val port: Int)
<<<<<<< HEAD
data class RelayConfiguration(val relayHost: String,
                              val remoteInboundPort: Int,
                              val username: String,
                              val privateKeyFile: Path,
                              val publicKeyFile: Path,
                              val sshPort: Int = 22)
=======

// Supported types of authentication/authorization data providers
enum class AuthDataSourceType {
    // External RDBMS
    DB,

    // Static dataset hard-coded in config
    INMEMORY
}

// Password encryption scheme
enum class PasswordEncryption {

    // Password stored in clear
    NONE,

    // Password salt-hashed using Apache Shiro flexible encryption format
    // [org.apache.shiro.crypto.hash.format.Shiro1CryptFormat]
    SHIRO_1_CRYPT
}

// Subset of Node configuration related to security aspects
data class SecurityConfiguration(val authService: SecurityConfiguration.AuthService) {

    // Configure RPC/Shell users authentication/authorization service
    data class AuthService(val dataSource: AuthService.DataSource,
                           val id: AuthServiceId = defaultAuthServiceId(dataSource.type),
                           val options: AuthService.Options? = null) {

        init {
            require(!(dataSource.type == AuthDataSourceType.INMEMORY &&
                    options?.cache != null)) {
                "No cache supported for INMEMORY data provider"
            }
        }

        // Optional components: cache
        data class Options(val cache: Options.Cache?) {

            // Cache parameters
            data class Cache(val expiryTimeInSecs: Long, val capacity: Long)

        }

        // Provider of users credentials and permissions data
        data class DataSource(val type: AuthDataSourceType,
                              val passwordEncryption: PasswordEncryption = PasswordEncryption.NONE,
                              val connection: Properties? = null,
                              val users: List<User>? = null) {
            init {
                when (type) {
                    AuthDataSourceType.INMEMORY -> require(users != null && connection == null)
                    AuthDataSourceType.DB -> require(users == null && connection != null)
                }
            }
        }

        companion object {
            // If unspecified, we assign an AuthServiceId by default based on the
            // underlying data provider
            fun defaultAuthServiceId(type: AuthDataSourceType) = when (type) {
                AuthDataSourceType.INMEMORY -> AuthServiceId("NODE_CONFIG")
                AuthDataSourceType.DB -> AuthServiceId("REMOTE_DATABASE")
            }

            fun fromUsers(users: List<User>) = AuthService(
                    dataSource = DataSource(
                            type = AuthDataSourceType.INMEMORY,
                            users = users,
                            passwordEncryption = PasswordEncryption.NONE),
                    id = AuthServiceId("NODE_CONFIG"))
        }
    }
}
>>>>>>> da38e6f6
<|MERGE_RESOLUTION|>--- conflicted
+++ resolved
@@ -161,14 +161,6 @@
 }
 
 data class SSHDConfiguration(val port: Int)
-<<<<<<< HEAD
-data class RelayConfiguration(val relayHost: String,
-                              val remoteInboundPort: Int,
-                              val username: String,
-                              val privateKeyFile: Path,
-                              val publicKeyFile: Path,
-                              val sshPort: Int = 22)
-=======
 
 // Supported types of authentication/authorization data providers
 enum class AuthDataSourceType {
@@ -243,4 +235,9 @@
         }
     }
 }
->>>>>>> da38e6f6
+data class RelayConfiguration(val relayHost: String,
+                              val remoteInboundPort: Int,
+                              val username: String,
+                              val privateKeyFile: Path,
+                              val publicKeyFile: Path,
+                              val sshPort: Int = 22)
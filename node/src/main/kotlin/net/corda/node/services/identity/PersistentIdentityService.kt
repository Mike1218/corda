/*
 * R3 Proprietary and Confidential
 *
 * Copyright (c) 2018 R3 Limited.  All rights reserved.
 *
 * The intellectual and technical concepts contained herein are proprietary to R3 and its suppliers and are protected by trade secret law.
 *
 * Distribution of this file or any portion thereof via any medium without the express permission of R3 is strictly prohibited.
 */

package net.corda.node.services.identity

import net.corda.core.contracts.PartyAndReference
import net.corda.core.crypto.SecureHash
import net.corda.core.crypto.toStringShort
import net.corda.core.identity.*
import net.corda.core.internal.CertRole
import net.corda.core.internal.hash
import net.corda.core.node.services.UnknownAnonymousPartyException
import net.corda.core.serialization.SingletonSerializeAsToken
import net.corda.core.utilities.MAX_HASH_HEX_SIZE
import net.corda.core.utilities.contextLogger
import net.corda.core.utilities.debug
import net.corda.node.services.api.IdentityServiceInternal
import net.corda.node.utilities.AppendOnlyPersistentMap
import net.corda.nodeapi.internal.crypto.X509CertificateFactory
import net.corda.nodeapi.internal.crypto.X509Utilities
import net.corda.nodeapi.internal.crypto.x509Certificates
import net.corda.nodeapi.internal.persistence.CordaPersistence
import net.corda.nodeapi.internal.persistence.NODE_DATABASE_PREFIX
import org.apache.commons.lang.ArrayUtils.EMPTY_BYTE_ARRAY
import java.io.Serializable
import java.security.InvalidAlgorithmParameterException
import java.security.PublicKey
import java.security.cert.*
import javax.annotation.concurrent.ThreadSafe
import javax.persistence.Column
import javax.persistence.Entity
import javax.persistence.Id
import javax.persistence.Lob

/**
 * An identity service that stores parties and their identities to a key value tables in the database. The entries are
 * cached for efficient lookup.
 *
 * @param trustRoot certificate from the zone operator for identity on the network.
 * @param caCertificates list of additional certificates.
 */
// TODO There is duplicated logic between this and InMemoryIdentityService
@ThreadSafe
class PersistentIdentityService(override val trustRoot: X509Certificate,
                                private val database: CordaPersistence,
                                caCertificates: List<X509Certificate> = emptyList()) : SingletonSerializeAsToken(), IdentityServiceInternal {

    companion object {
        private val log = contextLogger()

        fun createPKMap(): AppendOnlyPersistentMap<SecureHash, PartyAndCertificate, PersistentIdentity, String> {
            return AppendOnlyPersistentMap(
                    toPersistentEntityKey = { it.toString() },
                    fromPersistentEntity = {
                        Pair(
                                SecureHash.parse(it.publicKeyHash),
                                PartyAndCertificate(X509CertificateFactory().delegate.generateCertPath(it.identity.inputStream()))
                        )
                    },
                    toPersistentEntity = { key: SecureHash, value: PartyAndCertificate ->
                        PersistentIdentity(key.toString(), value.certPath.encoded)
                    },
                    persistentEntityClass = PersistentIdentity::class.java
            )
        }

        fun createX500Map(): AppendOnlyPersistentMap<CordaX500Name, SecureHash, PersistentIdentityNames, String> {
            return AppendOnlyPersistentMap(
                    toPersistentEntityKey = { it.toString() },
                    fromPersistentEntity = { Pair(CordaX500Name.parse(it.name), SecureHash.parse(it.publicKeyHash)) },
                    toPersistentEntity = { key: CordaX500Name, value: SecureHash ->
                        PersistentIdentityNames(key.toString(), value.toString())
                    },
                    persistentEntityClass = PersistentIdentityNames::class.java
            )
        }

        private fun mapToKey(owningKey: PublicKey) = owningKey.hash
        private fun mapToKey(party: PartyAndCertificate) = mapToKey(party.owningKey)
    }

    @Entity
    @javax.persistence.Table(name = "${NODE_DATABASE_PREFIX}identities")
    class PersistentIdentity(
            @Id
            @Column(name = "pk_hash", length = MAX_HASH_HEX_SIZE, nullable = false)
            var publicKeyHash: String = "",

            @Lob
            @Column(name = "identity_value", nullable = false)
            var identity: ByteArray = EMPTY_BYTE_ARRAY
    ) : Serializable

    @Entity
    @javax.persistence.Table(name = "${NODE_DATABASE_PREFIX}named_identities")
    class PersistentIdentityNames(
            @Id
            @Column(name = "name", length = 128, nullable = false)
            var name: String = "",

            @Column(name = "pk_hash", length = MAX_HASH_HEX_SIZE, nullable = false)
            var publicKeyHash: String = ""
    ) : Serializable

    override val caCertStore: CertStore
    override val trustAnchor: TrustAnchor = TrustAnchor(trustRoot, null)

    private val keyToParties = createPKMap()
    private val principalToParties = createX500Map()

    init {
        val caCertificatesWithRoot: Set<X509Certificate> = caCertificates.toSet() + trustRoot
        caCertStore = CertStore.getInstance("Collection", CollectionCertStoreParameters(caCertificatesWithRoot))
    }

    /** Requires a database transaction. */
    fun loadIdentities(identities: Iterable<PartyAndCertificate> = emptySet(), confidentialIdentities: Iterable<PartyAndCertificate> = emptySet()) {
        database.transaction {
            identities.forEach {
                val key = mapToKey(it)
                keyToParties.addWithDuplicatesAllowed(key, it, false)
                principalToParties.addWithDuplicatesAllowed(it.name, key, false)
            }
            confidentialIdentities.forEach {
                principalToParties.addWithDuplicatesAllowed(it.name, mapToKey(it), false)
            }
            log.debug("Identities loaded")
        }
    }

    @Throws(CertificateExpiredException::class, CertificateNotYetValidException::class, InvalidAlgorithmParameterException::class)
    override fun verifyAndRegisterIdentity(identity: PartyAndCertificate): PartyAndCertificate? {
        return database.transaction {

            // Validate the chain first, before we do anything clever with it
            val identityCertChain = identity.certPath.x509Certificates
            try {
                identity.verify(trustAnchor)
            } catch (e: CertPathValidatorException) {
                log.warn(e.localizedMessage)
                log.warn("Path = ")
                identityCertChain.reversed().forEach {
                    log.warn(it.subjectX500Principal.toString())
                }
                throw e
            }

            // Ensure we record the first identity of the same name, first
            val wellKnownCert = identityCertChain.single { CertRole.extract(it)?.isWellKnown ?: false }
            if (wellKnownCert != identity.certificate) {
                val idx = identityCertChain.lastIndexOf(wellKnownCert)
                val firstPath = X509Utilities.buildCertPath(identityCertChain.slice(idx until identityCertChain.size))
                verifyAndRegisterIdentity(PartyAndCertificate(firstPath))
            }

<<<<<<< HEAD
        log.debug { "Registering identity $identity" }
        val key = mapToKey(identity)
        keyToParties.addWithDuplicatesAllowed(key, identity, false)
        // Always keep the first party we registered, as that's the well known identity
        principalToParties.addWithDuplicatesAllowed(identity.name, key, false)
        val parentId = mapToKey(identityCertChain[1].publicKey)
        return keyToParties[parentId]
=======
            log.debug { "Registering identity $identity" }
            val key = mapToKey(identity)
            keyToParties.addWithDuplicatesAllowed(key, identity)
            // Always keep the first party we registered, as that's the well known identity
            principalToParties.addWithDuplicatesAllowed(identity.name, key, false)
            val parentId = mapToKey(identityCertChain[1].publicKey)
            keyToParties[parentId]
        }
>>>>>>> 1c7b44fb
    }

    override fun certificateFromKey(owningKey: PublicKey): PartyAndCertificate? = database.transaction { keyToParties[mapToKey(owningKey)] }

    private fun certificateFromCordaX500Name(name: CordaX500Name): PartyAndCertificate? {
        return database.transaction {
            val partyId = principalToParties[name]
            if (partyId != null) {
                keyToParties[partyId]
            } else null
        }
    }

    // We give the caller a copy of the data set to avoid any locking problems
    override fun getAllIdentities(): Iterable<PartyAndCertificate> = database.transaction { keyToParties.allPersisted().map { it.second }.asIterable() }

    override fun partyFromKey(key: PublicKey): Party? = certificateFromKey(key)?.party
    override fun wellKnownPartyFromX500Name(name: CordaX500Name): Party? = certificateFromCordaX500Name(name)?.party
    override fun wellKnownPartyFromAnonymous(party: AbstractParty): Party? {
        return database.transaction {
            // The original version of this would return the party as-is if it was a Party (rather than AnonymousParty),
            // however that means that we don't verify that we know who owns the key. As such as now enforce turning the key
            // into a party, and from there figure out the well known party.
            val candidate = partyFromKey(party.owningKey)
            // TODO: This should be done via the network map cache, which is the authoritative source of well known identities
            if (candidate != null) {
                wellKnownPartyFromX500Name(candidate.name)
            } else {
                null
            }
        }
    }

    override fun wellKnownPartyFromAnonymous(partyRef: PartyAndReference) = wellKnownPartyFromAnonymous(partyRef.party)
    override fun requireWellKnownPartyFromAnonymous(party: AbstractParty): Party {
        return wellKnownPartyFromAnonymous(party) ?: throw IllegalStateException("Could not deanonymise party ${party.owningKey.toStringShort()}")
    }

    override fun partiesFromName(query: String, exactMatch: Boolean): Set<Party> {
        return database.transaction {
            val results = LinkedHashSet<Party>()
            for ((x500name, partyId) in principalToParties.allPersisted()) {
                partiesFromName(query, exactMatch, x500name, results, keyToParties[partyId]!!.party)
            }
            results
        }
    }

    @Throws(UnknownAnonymousPartyException::class)
    override fun assertOwnership(party: Party, anonymousParty: AnonymousParty) {
        database.transaction {
            val anonymousIdentity = certificateFromKey(anonymousParty.owningKey) ?: throw UnknownAnonymousPartyException("Unknown $anonymousParty")
            val issuingCert = anonymousIdentity.certPath.certificates[1]
            require(issuingCert.publicKey == party.owningKey) {
                "Issuing certificate's public key must match the party key ${party.owningKey.toStringShort()}."
            }
        }
    }
}<|MERGE_RESOLUTION|>--- conflicted
+++ resolved
@@ -160,24 +160,14 @@
                 verifyAndRegisterIdentity(PartyAndCertificate(firstPath))
             }
 
-<<<<<<< HEAD
-        log.debug { "Registering identity $identity" }
-        val key = mapToKey(identity)
-        keyToParties.addWithDuplicatesAllowed(key, identity, false)
-        // Always keep the first party we registered, as that's the well known identity
-        principalToParties.addWithDuplicatesAllowed(identity.name, key, false)
-        val parentId = mapToKey(identityCertChain[1].publicKey)
-        return keyToParties[parentId]
-=======
             log.debug { "Registering identity $identity" }
             val key = mapToKey(identity)
-            keyToParties.addWithDuplicatesAllowed(key, identity)
+            keyToParties.addWithDuplicatesAllowed(key, identity, false)
             // Always keep the first party we registered, as that's the well known identity
             principalToParties.addWithDuplicatesAllowed(identity.name, key, false)
             val parentId = mapToKey(identityCertChain[1].publicKey)
             keyToParties[parentId]
         }
->>>>>>> 1c7b44fb
     }
 
     override fun certificateFromKey(owningKey: PublicKey): PartyAndCertificate? = database.transaction { keyToParties[mapToKey(owningKey)] }

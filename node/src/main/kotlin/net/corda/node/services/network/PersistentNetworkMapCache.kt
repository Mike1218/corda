--- conflicted
+++ resolved
@@ -234,33 +234,12 @@
         }
     }
 
-<<<<<<< HEAD
-    private fun updateInfoDB(nodeInfo: NodeInfo) {
-        // TODO Temporary workaround to force isolated transaction (otherwise it causes race conditions when processing
-        //  network map registration on network map node)
-        database.dataSource.connection.use {
-            val session = database.entityManagerFactory.withOptions().connection(it.apply {
-                transactionIsolation = Connection.TRANSACTION_READ_COMMITTED
-            }).openSession()
-            session.use {
-                val tx = session.beginTransaction()
-                // TODO For now the main legal identity is left in NodeInfo, this should be set comparision/come up with index for NodeInfo?
-                val info = findByIdentityKey(session, nodeInfo.legalIdentitiesAndCerts.first().owningKey)
-                val nodeInfoEntry = generateMappedObject(nodeInfo)
-                if (info.isNotEmpty()) {
-                    nodeInfoEntry.id = info[0].id
-                }
-                session.merge(nodeInfoEntry)
-                tx.commit()
-            }
-=======
     private fun updateInfoDB(nodeInfo: NodeInfo, session: Session) {
         // TODO For now the main legal identity is left in NodeInfo, this should be set comparision/come up with index for NodeInfo?
         val info = findByIdentityKey(session, nodeInfo.legalIdentitiesAndCerts.first().owningKey)
         val nodeInfoEntry = generateMappedObject(nodeInfo)
         if (info.isNotEmpty()) {
             nodeInfoEntry.id = info.first().id
->>>>>>> 10e686bc
         }
         session.merge(nodeInfoEntry)
     }

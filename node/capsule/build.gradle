--- conflicted
+++ resolved
@@ -31,15 +31,11 @@
 sourceCompatibility = 1.6
 targetCompatibility = 1.6
 
-<<<<<<< HEAD
-task buildCordaJAR(type: FatCapsule, dependsOn: project(':node').compileJava) {
-    archiveName "corda-enterprise-${corda_release_version}.jar"
-=======
 jar.enabled = false
 
-task buildCordaJAR(type: FatCapsule, dependsOn: project(':node').tasks.jar) {
->>>>>>> 20cd4539
+task buildCordaJAR(type: FatCapsule, dependsOn: project(':node').compileJava) {
     applicationClass 'net.corda.node.Corda'
+    archiveName "corda-enterprise-${corda_release_version}.jar"
     applicationSource = files(
         project(':node').configurations.runtimeClasspath,
         project(':node').tasks.jar,

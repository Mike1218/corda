/*
 * R3 Proprietary and Confidential
 *
 * Copyright (c) 2018 R3 Limited.  All rights reserved.
 *
 * The intellectual and technical concepts contained herein are proprietary to R3 and its suppliers and are protected by trade secret law.
 *
 * Distribution of this file or any portion thereof via any medium without the express permission of R3 is strictly prohibited.
 */

package net.corda.testing.node

import com.google.common.collect.MutableClassToInstanceMap
import net.corda.core.contracts.ContractClassName
import net.corda.core.contracts.StateRef
import net.corda.core.cordapp.CordappProvider
import net.corda.core.crypto.SecureHash
import net.corda.core.flows.FlowLogic
import net.corda.core.flows.StateMachineRunId
import net.corda.core.identity.CordaX500Name
import net.corda.core.identity.PartyAndCertificate
import net.corda.core.messaging.DataFeed
import net.corda.core.messaging.FlowHandle
import net.corda.core.messaging.FlowProgressHandle
import net.corda.core.messaging.StateMachineTransactionMapping
import net.corda.core.node.*
import net.corda.core.node.services.*
import net.corda.core.serialization.SerializeAsToken
import net.corda.core.transactions.SignedTransaction
import net.corda.core.utilities.NetworkHostAndPort
import net.corda.node.cordapp.CordappLoader
import net.corda.node.internal.ServicesForResolutionImpl
import net.corda.node.internal.configureDatabase
import net.corda.node.internal.cordapp.JarScanningCordappLoader
import net.corda.node.services.api.*
import net.corda.node.services.identity.InMemoryIdentityService
import net.corda.node.services.schema.NodeSchemaService
import net.corda.node.services.transactions.InMemoryTransactionVerifierService
import net.corda.node.services.vault.NodeVaultService
import net.corda.nodeapi.internal.persistence.CordaPersistence
import net.corda.nodeapi.internal.persistence.HibernateConfiguration
import net.corda.testing.common.internal.testNetworkParameters
import net.corda.testing.core.TestIdentity
import net.corda.testing.internal.DEV_ROOT_CA
import net.corda.testing.internal.MockCordappProvider
import net.corda.testing.node.internal.*
import net.corda.testing.services.MockAttachmentStorage
import java.security.KeyPair
import java.sql.Connection
import java.time.Clock
import java.util.*

/**
 * Returns a simple [InMemoryIdentityService] containing the supplied [identities].
 */
fun makeTestIdentityService(vararg identities: PartyAndCertificate) = InMemoryIdentityService(identities.toList(), DEV_ROOT_CA.certificate)

/**
 * An implementation of [ServiceHub] that is designed for in-memory unit tests of contract validation logic. It has
 * enough functionality to do tests of code that queries the vault, inserts to the vault, and constructs/checks
 * transactions. However it isn't enough to test flows and other aspects of an app that require a network. For that
 * you should investigate [MockNetwork].
 *
 * There are a variety of constructors that can be used to supply enough data to simulate a node. Each mock service hub
 * must have at least an identity of its own. The other components have defaults that work in most situations.
 */
open class MockServices private constructor(
        cordappLoader: CordappLoader,
        override val validatedTransactions: TransactionStorage,
        override val identityService: IdentityService,
        final override val networkParameters: NetworkParameters,
        private val initialIdentity: TestIdentity,
        private val moreKeys: Array<out KeyPair>
) : ServiceHub {

    companion object {

        private fun cordappLoaderForPackages(packages: Iterable<String>): CordappLoader {

            val cordappPaths = TestCordappDirectories.forPackages(packages)
            return JarScanningCordappLoader.fromDirectories(cordappPaths)
        }

        /**
         * Make properties appropriate for creating a DataSource for unit tests.
         * Defaults configuration of in-memory H2 instance. If 'databaseProvider' system property is set then creates
         * a config from the relevant config file is present in resources folder (used to parametrize test to run against a remote database).
         *
         * @param nodeName Reflects the "instance" of the in-memory database or database username/schema.
         * Defaults to a random string.
         */
        @JvmStatic
        fun makeTestDataSourceProperties(nodeName: String = SecureHash.randomSHA256().toString()): Properties {
            return makeInternalTestDataSourceProperties(nodeName)
        }

        /**
         * Makes database and mock services appropriate for unit tests.
         *
         * @param cordappPackages A [List] of cordapp packages to scan for any cordapp code, e.g. contract verification code, flows and services.
         * @param identityService An instance of [IdentityService], see [makeTestIdentityService].
         * @param initialIdentity The first (typically sole) identity the services will represent.
         * @param moreKeys A list of additional [KeyPair] instances to be used by [MockServices].
         * @return A pair where the first element is the instance of [CordaPersistence] and the second is [MockServices].
         */
        @JvmStatic
        @JvmOverloads
        fun makeTestDatabaseAndMockServices(cordappPackages: List<String>,
                                            identityService: IdentityService,
                                            initialIdentity: TestIdentity,
                                            networkParameters: NetworkParameters = testNetworkParameters(),
                                            vararg moreKeys: KeyPair): Pair<CordaPersistence, MockServices> {
            val cordappLoader = cordappLoaderForPackages(cordappPackages)
            val dataSourceProps = makeInternalTestDataSourceProperties(initialIdentity.name.organisation, SecureHash.randomSHA256().toString())
            val schemaService = NodeSchemaService(cordappLoader.cordappSchemas)
<<<<<<< HEAD
            val database = configureDatabase(dataSourceProps, makeTestDatabaseProperties(initialIdentity.name.organisation), identityService::wellKnownPartyFromX500Name, identityService::wellKnownPartyFromAnonymous, schemaService)
=======
            val database = configureDatabase(dataSourceProps, DatabaseConfig(), identityService::wellKnownPartyFromX500Name, identityService::wellKnownPartyFromAnonymous, schemaService, schemaService.internalSchemas())
>>>>>>> 8b0fc8f2
            val mockService = database.transaction {
                object : MockServices(cordappLoader, identityService, networkParameters, initialIdentity, moreKeys) {
                    override val vaultService: VaultService = makeVaultService(schemaService, database)

                    override fun recordTransactions(statesToRecord: StatesToRecord, txs: Iterable<SignedTransaction>) {
                        ServiceHubInternal.recordTransactions(statesToRecord, txs,
                                validatedTransactions as WritableTransactionStorage,
                                mockStateMachineRecordedTransactionMappingStorage,
                                vaultService as VaultServiceInternal,
                                database)
                    }

                    override fun jdbcSession(): Connection = database.createSession()
                }
            }
            return Pair(database, mockService)
        }

        // Because Kotlin is dumb and makes not publicly visible objects public, thus changing the public API.
        private val mockStateMachineRecordedTransactionMappingStorage = MockStateMachineRecordedTransactionMappingStorage()
    }

    private class MockStateMachineRecordedTransactionMappingStorage : StateMachineRecordedTransactionMappingStorage {
        override fun addMapping(stateMachineRunId: StateMachineRunId, transactionId: SecureHash) {
            throw UnsupportedOperationException()
        }

        override fun track(): DataFeed<List<StateMachineTransactionMapping>, StateMachineTransactionMapping> {
            throw UnsupportedOperationException()
        }
    }

    private constructor(cordappLoader: CordappLoader, identityService: IdentityService, networkParameters: NetworkParameters,
                        initialIdentity: TestIdentity, moreKeys: Array<out KeyPair>)
            : this(cordappLoader, MockTransactionStorage(), identityService, networkParameters, initialIdentity, moreKeys)

    /**
     * Create a mock [ServiceHub] that looks for app code in the given package names, uses the provided identity service
     * (you can get one from [makeTestIdentityService]) and represents the given identity.
     */
    @JvmOverloads
    constructor(cordappPackages: Iterable<String>,
                initialIdentity: TestIdentity,
                identityService: IdentityService = makeTestIdentityService(),
                vararg moreKeys: KeyPair) :
            this(cordappLoaderForPackages(cordappPackages), identityService, testNetworkParameters(), initialIdentity, moreKeys)

    constructor(cordappPackages: Iterable<String>,
                initialIdentity: TestIdentity,
                identityService: IdentityService,
                networkParameters: NetworkParameters,
                vararg moreKeys: KeyPair) :
            this(cordappLoaderForPackages(cordappPackages), identityService, networkParameters, initialIdentity, moreKeys)

    /**
     * Create a mock [ServiceHub] that looks for app code in the given package names, uses the provided identity service
     * (you can get one from [makeTestIdentityService]) and represents the given identity.
     */
    @JvmOverloads
    constructor(cordappPackages: Iterable<String>, initialIdentityName: CordaX500Name, identityService: IdentityService = makeTestIdentityService(), key: KeyPair, vararg moreKeys: KeyPair) :
            this(cordappPackages, TestIdentity(initialIdentityName, key), identityService, *moreKeys)
    /**
     * Create a mock [ServiceHub] that can't load CorDapp code, which uses the provided identity service
     * (you can get one from [makeTestIdentityService]) and which represents the given identity.
     */
    @JvmOverloads
    constructor(cordappPackages: Iterable<String>, initialIdentityName: CordaX500Name, identityService: IdentityService = makeTestIdentityService()) :
            this(cordappPackages, TestIdentity(initialIdentityName), identityService)

    /**
     * Create a mock [ServiceHub] that can't load CorDapp code, and which uses a default service identity.
     */
    constructor(cordappPackages: Iterable<String>) : this(cordappPackages, CordaX500Name("TestIdentity", "", "GB"), makeTestIdentityService())

    /**
     * Create a mock [ServiceHub] which uses the package of the caller to find CorDapp code. It uses the provided identity service
     * (you can get one from [makeTestIdentityService]) and which represents the given identity.
     */
    @JvmOverloads
    constructor(initialIdentityName: CordaX500Name, identityService: IdentityService = makeTestIdentityService(), key: KeyPair, vararg moreKeys: KeyPair)
            : this(listOf(getCallerPackage(MockServices::class)!!), TestIdentity(initialIdentityName, key), identityService, *moreKeys)

    /**
     * Create a mock [ServiceHub] which uses the package of the caller to find CorDapp code. It uses the provided identity service
     * (you can get one from [makeTestIdentityService]) and which represents the given identity. It has no keys.
     */
    @JvmOverloads
    constructor(initialIdentityName: CordaX500Name, identityService: IdentityService = makeTestIdentityService())
            : this(listOf(getCallerPackage(MockServices::class)!!), TestIdentity(initialIdentityName), identityService)

    /**
     * A helper constructor that requires at least one test identity to be registered, and which takes the package of
     * the caller as the package in which to find app code. This is the most convenient constructor and the one that
     * is normally worth using. The first identity is the identity of this service hub, the rest are identities that
     * it is aware of.
     */
    constructor(firstIdentity: TestIdentity, vararg moreIdentities: TestIdentity) : this(
            listOf(getCallerPackage(MockServices::class)!!),
            firstIdentity,
            *moreIdentities
    )

    constructor(cordappPackages: List<String>, firstIdentity: TestIdentity, vararg moreIdentities: TestIdentity) : this(
            cordappPackages,
            firstIdentity,
            makeTestIdentityService(*listOf(firstIdentity, *moreIdentities).map { it.identity }.toTypedArray()),
            firstIdentity.keyPair
    )

    /**
     * Create a mock [ServiceHub] which uses the package of the caller to find CorDapp code. It uses a default service
     * identity.
     */
    constructor() : this(listOf(getCallerPackage(MockServices::class)!!), CordaX500Name("TestIdentity", "", "GB"), makeTestIdentityService())

    override fun recordTransactions(statesToRecord: StatesToRecord, txs: Iterable<SignedTransaction>) {
        txs.forEach {
            (validatedTransactions as WritableTransactionStorage).addTransaction(it)
        }
    }

    final override val attachments = MockAttachmentStorage()
    override val keyManagementService: KeyManagementService by lazy { MockKeyManagementService(identityService, *arrayOf(initialIdentity.keyPair) + moreKeys) }
    override val vaultService: VaultService get() = throw UnsupportedOperationException()
    override val contractUpgradeService: ContractUpgradeService get() = throw UnsupportedOperationException()
    override val networkMapCache: NetworkMapCache get() = throw UnsupportedOperationException()
    override val clock: TestClock get() = TestClock(Clock.systemUTC())
    override val myInfo: NodeInfo
        get() {
            return NodeInfo(listOf(NetworkHostAndPort("mock.node.services", 10000)), listOf(initialIdentity.identity), 1, serial = 1L)
        }
    override val transactionVerifierService: TransactionVerifierService get() = InMemoryTransactionVerifierService(2)
    private val mockCordappProvider: MockCordappProvider = MockCordappProvider(cordappLoader, attachments).also {
        it.start( networkParameters.whitelistedContractImplementations)
    }
    override val cordappProvider: CordappProvider get() = mockCordappProvider

    protected val servicesForResolution: ServicesForResolution
        get() {
            return ServicesForResolutionImpl(identityService, attachments, cordappProvider, validatedTransactions).also {
                it.start(networkParameters)
            }
        }

    internal fun makeVaultService(schemaService: SchemaService, database: CordaPersistence): VaultServiceInternal {
        return NodeVaultService(clock, keyManagementService, servicesForResolution, database, schemaService).apply { start() }
    }

    // This needs to be internal as MutableClassToInstanceMap is a guava type and shouldn't be part of our public API
    /** A map of available [CordaService] implementations */
    internal val cordappServices: MutableClassToInstanceMap<SerializeAsToken> = MutableClassToInstanceMap.create<SerializeAsToken>()

    override fun <T : SerializeAsToken> cordaService(type: Class<T>): T {
        require(type.isAnnotationPresent(CordaService::class.java)) { "${type.name} is not a Corda service" }
        return cordappServices.getInstance(type)
                ?: throw IllegalArgumentException("Corda service ${type.name} does not exist")
    }

    override fun jdbcSession(): Connection = throw UnsupportedOperationException()

    override fun registerUnloadHandler(runOnStop: () -> Unit) = throw UnsupportedOperationException()

    /** Add the given package name to the list of packages which will be scanned for cordapp contract verification code */
    fun addMockCordapp(contractClassName: ContractClassName) {
        mockCordappProvider.addMockCordapp(contractClassName, attachments)
    }

    override fun loadState(stateRef: StateRef) = servicesForResolution.loadState(stateRef)
    override fun loadStates(stateRefs: Set<StateRef>) = servicesForResolution.loadStates(stateRefs)
}

/**
 * Function which can be used to create a mock [CordaService] for use within testing, such as an Oracle.
 */
fun <T : SerializeAsToken> createMockCordaService(serviceHub: MockServices, serviceConstructor: (AppServiceHub) -> T): T {
    class MockAppServiceHubImpl<out T : SerializeAsToken>(val serviceHub: MockServices, serviceConstructor: (AppServiceHub) -> T) : AppServiceHub, ServiceHub by serviceHub {
        val serviceInstance: T = serviceConstructor(this)

        init {
            serviceHub.cordappServices.putInstance(serviceInstance.javaClass, serviceInstance)
        }

        override fun <T> startFlow(flow: FlowLogic<T>): FlowHandle<T> {
            throw UnsupportedOperationException()
        }

        override fun <T> startTrackedFlow(flow: FlowLogic<T>): FlowProgressHandle<T> {
            throw UnsupportedOperationException()
        }
    }
    return MockAppServiceHubImpl(serviceHub, serviceConstructor).serviceInstance
}<|MERGE_RESOLUTION|>--- conflicted
+++ resolved
@@ -110,14 +110,12 @@
                                             initialIdentity: TestIdentity,
                                             networkParameters: NetworkParameters = testNetworkParameters(),
                                             vararg moreKeys: KeyPair): Pair<CordaPersistence, MockServices> {
+
             val cordappLoader = cordappLoaderForPackages(cordappPackages)
             val dataSourceProps = makeInternalTestDataSourceProperties(initialIdentity.name.organisation, SecureHash.randomSHA256().toString())
             val schemaService = NodeSchemaService(cordappLoader.cordappSchemas)
-<<<<<<< HEAD
+            //TODO different schemas based on h2 or not
             val database = configureDatabase(dataSourceProps, makeTestDatabaseProperties(initialIdentity.name.organisation), identityService::wellKnownPartyFromX500Name, identityService::wellKnownPartyFromAnonymous, schemaService)
-=======
-            val database = configureDatabase(dataSourceProps, DatabaseConfig(), identityService::wellKnownPartyFromX500Name, identityService::wellKnownPartyFromAnonymous, schemaService, schemaService.internalSchemas())
->>>>>>> 8b0fc8f2
             val mockService = database.transaction {
                 object : MockServices(cordappLoader, identityService, networkParameters, initialIdentity, moreKeys) {
                     override val vaultService: VaultService = makeVaultService(schemaService, database)

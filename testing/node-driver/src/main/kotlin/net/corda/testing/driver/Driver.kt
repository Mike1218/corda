--- conflicted
+++ resolved
@@ -191,13 +191,8 @@
                     networkParameters = defaultParameters.networkParameters,
                     notaryCustomOverrides = defaultParameters.notaryCustomOverrides,
                     inMemoryDB = defaultParameters.inMemoryDB,
-<<<<<<< HEAD
-                    cordappsForAllNodes = defaultParameters.cordappsForAllNodes(),
-                    signCordapps = false,
+                    cordappsForAllNodes = uncheckedCast(defaultParameters.cordappsForAllNodes),
                     enableSNI = defaultParameters.enableSNI
-=======
-                    cordappsForAllNodes = uncheckedCast(defaultParameters.cordappsForAllNodes)
->>>>>>> 830959c9
             ),
             coerce = { it },
             dsl = dsl

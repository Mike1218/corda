import java.nio.charset.StandardCharsets
import java.nio.file.Files
import org.yaml.snakeyaml.DumperOptions

buildscript {
    repositories {
        mavenCentral()
    }
    dependencies {
<<<<<<< HEAD
        classpath "org.yaml:snakeyaml:1.19"
=======
        classpath "org.yaml:snakeyaml:1.24"
>>>>>>> fb736ad9
    }
}

plugins {
    id 'io.spring.dependency-management'
    id 'com.bmuschko.docker-remote-api' version '3.2.1'
    id 'com.craigburke.client-dependencies' version '1.4.0'
}

group = "${parent.group}.irs-demo"

dependencyManagement {
    dependencies {
        dependency "org.apache.logging.log4j:log4j-slf4j-impl:$log4j_version"
        dependency "org.apache.logging.log4j:log4j-core:$log4j_version"
        dependency "org.apache.logging.log4j:log4j-api:$log4j_version"
    }
}

clientDependencies {
    registry 'realBower', type:'bower', url:'https://registry.bower.io'
    realBower {
        "angular"("1.5.8")
        "jquery"("^3.0.0")
        "angular-route"("1.5.8")
        "lodash"("^4.13.1")
        "angular-fcsa-number"("^1.5.3")
        "jquery.maskedinput"("^1.4.1")
        "requirejs"("^2.2.0")
        "semantic-ui"("^2.2.2", into: "semantic")
    }

    // put the JS dependencies into src directory so it can easily be referenced
    // from HTML files in webapp frontend, useful for testing/development
    // Note that this dir is added to .gitignore
    installDir = 'src/main/resources/static/js/bower_components'
}

// Spring Boot plugin adds a numerous hardcoded dependencies in the version much lower then Corda expects
// causing the problems in runtime. Those can be changed by manipulating above properties
// See https://github.com/spring-gradle-plugins/dependency-management-plugin/blob/master/README.md#changing-the-value-of-a-version-property
ext['artemis.version'] = artemis_version
ext['hibernate.version'] = hibernate_version
ext['jackson.version'] = jackson_version
<<<<<<< HEAD
=======
ext['mssql-jdbc.version'] = mssql_version
>>>>>>> fb736ad9

apply plugin: 'kotlin'
apply plugin: 'kotlin-spring'
apply plugin: 'eclipse'
apply plugin: 'org.springframework.boot'
apply plugin: 'project-report'
apply plugin: 'application'

configurations {
    demoArtifacts.extendsFrom testRuntime
}

dependencies {
    compile('org.springframework.boot:spring-boot-starter-web') {
        exclude module: "spring-boot-starter-logging"
        exclude module: "logback-classic"
    }
    compile('org.springframework.boot:spring-boot-starter-log4j2')
    runtimeOnly("org.apache.logging.log4j:log4j-web:$log4j_version")
    compile("com.fasterxml.jackson.module:jackson-module-kotlin:$jackson_version")
    compile project(":client:rpc")
    compile project(":client:jackson")
    compile project(":finance:workflows")
    // TODO In the future remove -irs bit from the directory name. Currently it clashes with :finance:workflows (same for contracts).
    compile project(":samples:irs-demo:cordapp:workflows-irs")

    testCompile project(":test-utils")
    testCompile project(path: ":samples:irs-demo:cordapp:workflows-irs", configuration: "demoArtifacts")

    // JOpt: for command line flags.
    compile "net.sf.jopt-simple:jopt-simple:$jopt_simple_version"

    testCompile('org.springframework.boot:spring-boot-starter-test') {
        exclude module: "spring-boot-starter-logging"
        exclude module: "logback-classic"
    }
}

jar {
    from sourceSets.main.output
    dependsOn clientInstall
}

def docker_dir = file("$project.buildDir/docker")

task deployWebapps(type: Copy, dependsOn: ['jar', 'bootRepackage']) {
    ext.webappDir = file("build/webapps")

    from(jar.outputs)
    from("src/test/resources/scripts/") {
        filter { it
                .replace('#JAR_PATH#', jar.archiveName)
                .replace('#DIR#', ext.webappDir.getAbsolutePath())
        }
    }
    into ext.webappDir
}

task demoJar(type: Jar) {
    classifier "test"
    from sourceSets.test.output
}

artifacts {
    demoArtifacts demoJar
}

task createDockerfile(type: com.bmuschko.gradle.docker.tasks.image.Dockerfile, dependsOn: [bootRepackage]) {
    destFile = file("$docker_dir/Dockerfile")

    from 'azul/zulu-openjdk-alpine:8u152'
    copyFile jar.archiveName, "/opt/irs/web/"
    workingDir "/opt/irs/web/"
    defaultCommand "sh", "-c", "java -Dcorda.host=\$CORDA_HOST -jar ${jar.archiveName}"
}

task prepareDockerDir(type: Copy, dependsOn: [bootRepackage, createDockerfile]) {
    from jar
    into docker_dir
}

task generateDockerCompose(dependsOn: [prepareDockerDir]) {

    def outFile = new File(project.buildDir, "docker-compose.yml")

    ext['dockerComposePath'] = outFile

    doLast {
        def dockerComposeObject = [
            "version": "3",
            "services": [
                "web-a": [
                    "build": "$docker_dir".toString(),
                    "environment": [
                        "CORDA_HOST": "bank-a:10003"
                    ],
                    "ports": ["8080"]
                ],
                "web-b": [
                    "build": "$docker_dir".toString(),
                    "environment": [
                        "CORDA_HOST": "bank-b:10003"
                    ],
                    "ports": ["8080"]
                ]
            ]
        ]

        def options = new org.yaml.snakeyaml.DumperOptions()
        options.indent = 2
        options.defaultFlowStyle = DumperOptions.FlowStyle.BLOCK

        def dockerComposeContent = new org.yaml.snakeyaml.Yaml(options).dump(dockerComposeObject)

        Files.write(outFile.toPath(), dockerComposeContent.getBytes(StandardCharsets.UTF_8))
    }

    outputs.file(outFile)
}<|MERGE_RESOLUTION|>--- conflicted
+++ resolved
@@ -7,11 +7,7 @@
         mavenCentral()
     }
     dependencies {
-<<<<<<< HEAD
-        classpath "org.yaml:snakeyaml:1.19"
-=======
         classpath "org.yaml:snakeyaml:1.24"
->>>>>>> fb736ad9
     }
 }
 
@@ -56,10 +52,7 @@
 ext['artemis.version'] = artemis_version
 ext['hibernate.version'] = hibernate_version
 ext['jackson.version'] = jackson_version
-<<<<<<< HEAD
-=======
 ext['mssql-jdbc.version'] = mssql_version
->>>>>>> fb736ad9
 
 apply plugin: 'kotlin'
 apply plugin: 'kotlin-spring'

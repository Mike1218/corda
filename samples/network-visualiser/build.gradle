--- conflicted
+++ resolved
@@ -13,13 +13,7 @@
 // Spring Boot plugin adds a numerous hardcoded dependencies in the version much lower then Corda expects
 // causing the problems in runtime. Those can be changed by manipulating above properties
 // See https://github.com/spring-gradle-plugins/dependency-management-plugin/blob/master/README.md#changing-the-value-of-a-version-property
-<<<<<<< HEAD
-// unfortunately, this has to be repeated in every file using the spring boot plug-in as otherwise change in the order
-// in which files are a processed changes the outcome of the processing (dependencies are listed after plug-ins, so the
-// configuration of a dependency does not necessarily affect the plug-in application)
-=======
 // This has to be repeated here as otherwise the order of files does matter
->>>>>>> f5c9fd8f
 ext['artemis.version'] = "$artemis_version"
 ext['hibernate.version'] = "$hibernate_version"
 

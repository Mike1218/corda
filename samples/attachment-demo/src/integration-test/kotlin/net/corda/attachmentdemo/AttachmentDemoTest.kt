--- conflicted
+++ resolved
@@ -39,11 +39,7 @@
     @Test
     fun `attachment demo using a 10MB zip file`() {
         val numOfExpectedBytes = 10_000_000
-<<<<<<< HEAD
-        driver(DriverParameters(isDebug = true, portAllocation = PortAllocation.Incremental(20000), startNodesInProcess = true)) {
-=======
-        driver(DriverParameters(portAllocation = PortAllocation.Incremental(20000))) {
->>>>>>> d481c55b
+        driver(DriverParameters(portAllocation = PortAllocation.Incremental(20000), startNodesInProcess = true)) {
             val demoUser = listOf(User("demo", "demo", setOf(all())))
             val (nodeA, nodeB) = listOf(
                     startNode(providedName = DUMMY_BANK_A_NAME, rpcUsers = demoUser, maximumHeapSize = "1g"),

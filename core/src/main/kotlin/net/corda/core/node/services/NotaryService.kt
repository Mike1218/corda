--- conflicted
+++ resolved
@@ -17,21 +17,9 @@
     companion object {
         @Deprecated("No longer used")
         const val ID_PREFIX = "corda.notary."
-<<<<<<< HEAD
-        @JvmOverloads
-        fun constructId(
-                validating: Boolean,
-                raft: Boolean = false,
-                bft: Boolean = false,
-                custom: Boolean = false,
-                mysql: Boolean = false
-        ): String {
-            require(Booleans.countTrue(raft, bft, custom, mysql) <= 1) { "At most one of raft, bft, mysql or custom may be true" }
-=======
         @Deprecated("No longer used")
         fun constructId(validating: Boolean, raft: Boolean = false, bft: Boolean = false, custom: Boolean = false): String {
             require(Booleans.countTrue(raft, bft, custom) <= 1) { "At most one of raft, bft or custom may be true" }
->>>>>>> 313d21f0
             return StringBuffer(ID_PREFIX).apply {
                 append(if (validating) "validating" else "simple")
                 if (raft) append(".raft")

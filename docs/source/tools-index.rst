--- conflicted
+++ resolved
@@ -11,8 +11,4 @@
    network-bootstrapper
    demobench
    node-explorer
-<<<<<<< HEAD
-   tools-checkpoint-agent
-=======
    checkpoint-tooling
->>>>>>> 0b910bae

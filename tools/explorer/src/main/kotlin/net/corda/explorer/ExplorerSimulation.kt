--- conflicted
+++ resolved
@@ -15,8 +15,6 @@
 import net.corda.core.messaging.startFlow
 import net.corda.core.utilities.OpaqueBytes
 import net.corda.core.utilities.getOrThrow
-import net.corda.sample.businessnetwork.iou.IOUFlow
-import net.corda.sample.businessnetwork.membership.flow.ObtainMembershipListContentFlow
 import net.corda.finance.GBP
 import net.corda.finance.USD
 import net.corda.finance.contracts.asset.Cash
@@ -24,13 +22,12 @@
 import net.corda.finance.flows.CashExitFlow.ExitRequest
 import net.corda.finance.flows.CashIssueAndPaymentFlow.IssueAndPaymentRequest
 import net.corda.node.services.Permissions.Companion.startFlow
+import net.corda.sample.businessnetwork.iou.IOUFlow
+import net.corda.sample.businessnetwork.membership.flow.ObtainMembershipListContentFlow
 import net.corda.testing.core.ALICE_NAME
 import net.corda.testing.core.BOB_NAME
+import net.corda.testing.driver.*
 import net.corda.testing.node.User
-import net.corda.testing.driver.JmxPolicy
-import net.corda.testing.driver.NodeHandle
-import net.corda.testing.driver.PortAllocation
-import net.corda.testing.driver.driver
 import java.time.Instant
 import java.util.*
 import kotlin.reflect.KClass
@@ -73,9 +70,12 @@
 
     fun startDemoNodes() {
         val portAllocation = PortAllocation.Incremental(20000)
-        driver(portAllocation = portAllocation,
+        driver(DriverParameters(
+                portAllocation = portAllocation,
                 extraCordappPackagesToScan = packagesOfClasses(CashPaymentFlow::class, IOUFlow::class, ObtainMembershipListContentFlow::class),
-                isDebug = true, waitForAllNodesToFinish = true, jmxPolicy = JmxPolicy(true)) {
+                waitForAllNodesToFinish = true,
+                jmxPolicy = JmxPolicy(true)
+        )) {
             // TODO : Supported flow should be exposed somehow from the node instead of set of ServiceInfo.
             val alice = startNode(providedName = ALICE_NAME, rpcUsers = listOf(user))
             val bob = startNode(providedName = BOB_NAME, rpcUsers = listOf(user))
@@ -94,13 +94,8 @@
             issuerNodeUSD = issuerUSD.get()
             bnoNode = bno.get()
 
-<<<<<<< HEAD
             arrayOf(notaryNode, aliceNode, bobNode, issuerNodeGBP, issuerNodeUSD, bnoNode).forEach {
-                println("${it.nodeInfo.legalIdentities.first()} started on ${it.configuration.rpcOptions.address}")
-=======
-            arrayOf(notaryNode, aliceNode, bobNode, issuerNodeGBP, issuerNodeUSD).forEach {
                 println("${it.nodeInfo.legalIdentities.first()} started on ${it.rpcAddress}")
->>>>>>> fa4b5d16
             }
 
             when {
